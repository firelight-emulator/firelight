--- conflicted
+++ resolved
@@ -1,296 +1,293 @@
-import QtQuick
-import QtQuick.Controls
-import QtQuick.Layouts
-<<<<<<< HEAD
-
-=======
->>>>>>> 3e66f29a
-
-Item {
-    id: root
-
-    signal resumeGamePressed()
-
-    signal restartGamePressed()
-
-    signal backToMainMenuPressed()
-
-    signal closeGamePressed()
-
-    RowLayout {
-        id: contentRow
-        anchors.fill: parent
-        spacing: 0
-
-        Item {
-            Layout.fillWidth: true
-            Layout.fillHeight: true
-            Layout.horizontalStretchFactor: 1
-        }
-
-        ColumnLayout {
-            Layout.fillWidth: true
-            Layout.fillHeight: true
-            Layout.horizontalStretchFactor: 2
-
-            FirelightMenuItem {
-                labelText: "Resume Game"
-                Layout.fillWidth: true
-                // Layout.preferredWidth: parent.width / 2
-                Layout.preferredHeight: 40
-                Layout.alignment: Qt.AlignLeft | Qt.AlignTop
-                checkable: false
-                alignRight: true
-
-                onClicked: function () {
-                    resumeGamePressed()
-                }
-            }
-            FirelightMenuItem {
-                labelText: "Restart Game"
-                Layout.fillWidth: true
-                // Layout.preferredWidth: parent.width / 2
-                Layout.preferredHeight: 40
-                Layout.alignment: Qt.AlignLeft | Qt.AlignTop
-                checkable: false
-                alignRight: true
-
-                onClicked: function () {
-                    restartGamePressed()
-                }
-            }
-            FirelightMenuItem {
-                labelText: "Rewind"
-                Layout.fillWidth: true
-                // Layout.preferredWidth: parent.width / 2
-                Layout.alignment: Qt.AlignLeft | Qt.AlignTop
-                Layout.preferredHeight: 40
-                enabled: false
-                alignRight: true
-            }
-            Rectangle {
-                Layout.fillWidth: true
-                // Layout.preferredWidth: parent.width / 2
-                Layout.preferredHeight: 1
-                Layout.alignment: Qt.AlignLeft | Qt.AlignTop
-                opacity: 0.3
-                color: "#dadada"
-            }
-            FirelightMenuItem {
-                labelText: "Create Suspend Point"
-                Layout.fillWidth: true
-                // Layout.preferredWidth: parent.width / 2
-                Layout.alignment: Qt.AlignLeft | Qt.AlignTop
-                Layout.preferredHeight: 40
-                enabled: false
-                alignRight: true
-            }
-            FirelightMenuItem {
-                labelText: "Load Suspend Point"
-                Layout.fillWidth: true
-                // Layout.preferredWidth: parent.width / 2
-                Layout.alignment: Qt.AlignLeft | Qt.AlignTop
-                Layout.preferredHeight: 40
-                enabled: false
-                alignRight: true
-            }
-            FirelightMenuItem {
-                labelText: "Undo Last Load"
-                Layout.fillWidth: true
-                // Layout.preferredWidth: parent.width / 2
-                Layout.alignment: Qt.AlignLeft | Qt.AlignTop
-                Layout.preferredHeight: 40
-                enabled: false
-                alignRight: true
-            }
-            Rectangle {
-                Layout.fillWidth: true
-                // Layout.preferredWidth: parent.width / 2
-                Layout.alignment: Qt.AlignLeft | Qt.AlignTop
-                Layout.preferredHeight: 1
-                opacity: 0.3
-                color: "#dadada"
-            }
-            FirelightMenuItem {
-                labelText: "Back to Main Menu"
-                Layout.fillWidth: true
-                // Layout.preferredWidth: parent.width / 2
-                Layout.alignment: Qt.AlignLeft | Qt.AlignTop
-                Layout.preferredHeight: 40
-                checkable: false
-                alignRight: true
-
-                onClicked: function () {
-                    backToMainMenuPressed()
-                }
-            }
-            FirelightMenuItem {
-                labelText: "Close Game"
-                Layout.fillWidth: true
-                // Layout.preferredWidth: parent.width / 2
-                Layout.alignment: Qt.AlignLeft | Qt.AlignTop
-                Layout.preferredHeight: 40
-                checkable: false
-                alignRight: true
-
-                onClicked: function () {
-                    closeGameConfirmationDialog.open()
-                }
-            }
-        }
-
-        Item {
-            Layout.fillWidth: true
-            Layout.fillHeight: true
-            Layout.horizontalStretchFactor: 3
-        }
-
-        Item {
-            Layout.fillWidth: true
-            Layout.fillHeight: true
-            Layout.horizontalStretchFactor: 1
-        }
-    }
-
-    FirelightDialog {
-        id: closeGameConfirmationDialog
-        text: "Are you sure you want to close the game?"
-
-        onAccepted: {
-            closeGamePressed()
-        }
-    }
-
-    // Pane {
-    //     id: header
-    //     anchors.top: parent.top
-    //     anchors.left: parent.left
-    //     anchors.right: parent.right
-    //     background: Item {
-    //     }
-    //
-    //     Column {
-    //         anchors.fill: parent
-    //         spacing: 8
-    //
-    //         Text {
-    //             text: "Now Playing"
-    //             color: "#dadada"
-    //             font.pointSize: 24
-    //             font.family: Constants.semiboldFontFamily
-    //             horizontalAlignment: Text.AlignLeft
-    //             verticalAlignment: Text.AlignVCenter
-    //         }
-    //
-    //         Rectangle {
-    //             width: parent.width
-    //             height: 1
-    //             opacity: 0.3
-    //             color: "#dadada"
-    //         }
-    //     }
-    // }
-    //
-    // Item {
-    //     id: leftHalf
-    //     anchors.left: parent.left
-    //     anchors.top: header.bottom
-    //     anchors.bottom: parent.bottom
-    //     width: parent.width / 4
-    //
-    //     ColumnLayout {
-    //         id: menu
-    //         anchors.fill: parent
-    //         spacing: 4
-    //
-    //         FirelightMenuItem {
-    //             labelText: "Resume Game"
-    //             Layout.preferredWidth: parent.width
-    //             Layout.preferredHeight: 40
-    //             Layout.alignment: Qt.AlignLeft | Qt.AlignTop
-    //             checkable: false
-    //         }
-    //         FirelightMenuItem {
-    //             labelText: "Restart Game"
-    //             Layout.preferredWidth: parent.width
-    //             Layout.preferredHeight: 40
-    //             Layout.alignment: Qt.AlignLeft | Qt.AlignTop
-    //             checkable: false
-    //         }
-    //         FirelightMenuItem {
-    //             labelText: "Rewind"
-    //             Layout.preferredWidth: parent.width
-    //             Layout.alignment: Qt.AlignLeft | Qt.AlignTop
-    //             Layout.preferredHeight: 40
-    //             enabled: false
-    //         }
-    //         Rectangle {
-    //             Layout.preferredWidth: parent.width
-    //             Layout.preferredHeight: 1
-    //             Layout.alignment: Qt.AlignLeft | Qt.AlignTop
-    //             opacity: 0.3
-    //             color: "#dadada"
-    //         }
-    //         FirelightMenuItem {
-    //             labelText: "Create Suspend Point"
-    //             Layout.preferredWidth: parent.width
-    //             Layout.alignment: Qt.AlignLeft | Qt.AlignTop
-    //             Layout.preferredHeight: 40
-    //             enabled: false
-    //         }
-    //         FirelightMenuItem {
-    //             labelText: "Load Suspend Point"
-    //             Layout.preferredWidth: parent.width
-    //             Layout.alignment: Qt.AlignLeft | Qt.AlignTop
-    //             Layout.preferredHeight: 40
-    //             enabled: false
-    //         }
-    //         FirelightMenuItem {
-    //             labelText: "Undo Last Load"
-    //             Layout.preferredWidth: parent.width
-    //             Layout.alignment: Qt.AlignLeft | Qt.AlignTop
-    //             Layout.preferredHeight: 40
-    //             enabled: false
-    //         }
-    //         Rectangle {
-    //             Layout.preferredWidth: parent.width
-    //             Layout.alignment: Qt.AlignLeft | Qt.AlignTop
-    //             Layout.preferredHeight: 1
-    //             opacity: 0.3
-    //             color: "#dadada"
-    //         }
-    //         FirelightMenuItem {
-    //             labelText: "Quit Game"
-    //             Layout.preferredWidth: parent.width
-    //             Layout.alignment: Qt.AlignLeft | Qt.AlignTop
-    //             Layout.preferredHeight: 40
-    //             checkable: false
-    //         }
-    //
-    //         Item {
-    //             Layout.fillWidth: true
-    //             Layout.fillHeight: true
-    //         }
-    //     }
-    // }
-
-    // Item {
-    //     id: rightHalf
-    //     anchors.right: parent.right
-    //     anchors.top: header.bottom
-    //     anchors.bottom: parent.bottom
-    //     anchors.left: leftHalf.right
-    //
-    //
-    //     Image {
-    //         id: preview
-    //         anchors.centerIn: parent
-    //         smooth: false
-    //
-    //         source: "file:pmscreenshot.jpg"
-    //         // fillMode: Image.PreserveAspectFit
-    //     }
-    // }
-
-
+import QtQuick
+import QtQuick.Controls
+import QtQuick.Layouts
+
+
+Item {
+    id: root
+
+    signal resumeGamePressed()
+
+    signal restartGamePressed()
+
+    signal backToMainMenuPressed()
+
+    signal closeGamePressed()
+
+    RowLayout {
+        id: contentRow
+        anchors.fill: parent
+        spacing: 0
+
+        Item {
+            Layout.fillWidth: true
+            Layout.fillHeight: true
+            Layout.horizontalStretchFactor: 1
+        }
+
+        ColumnLayout {
+            Layout.fillWidth: true
+            Layout.fillHeight: true
+            Layout.horizontalStretchFactor: 2
+
+            FirelightMenuItem {
+                labelText: "Resume Game"
+                Layout.fillWidth: true
+                // Layout.preferredWidth: parent.width / 2
+                Layout.preferredHeight: 40
+                Layout.alignment: Qt.AlignLeft | Qt.AlignTop
+                checkable: false
+                alignRight: true
+
+                onClicked: function () {
+                    resumeGamePressed()
+                }
+            }
+            FirelightMenuItem {
+                labelText: "Restart Game"
+                Layout.fillWidth: true
+                // Layout.preferredWidth: parent.width / 2
+                Layout.preferredHeight: 40
+                Layout.alignment: Qt.AlignLeft | Qt.AlignTop
+                checkable: false
+                alignRight: true
+
+                onClicked: function () {
+                    restartGamePressed()
+                }
+            }
+            FirelightMenuItem {
+                labelText: "Rewind"
+                Layout.fillWidth: true
+                // Layout.preferredWidth: parent.width / 2
+                Layout.alignment: Qt.AlignLeft | Qt.AlignTop
+                Layout.preferredHeight: 40
+                enabled: false
+                alignRight: true
+            }
+            Rectangle {
+                Layout.fillWidth: true
+                // Layout.preferredWidth: parent.width / 2
+                Layout.preferredHeight: 1
+                Layout.alignment: Qt.AlignLeft | Qt.AlignTop
+                opacity: 0.3
+                color: "#dadada"
+            }
+            FirelightMenuItem {
+                labelText: "Create Suspend Point"
+                Layout.fillWidth: true
+                // Layout.preferredWidth: parent.width / 2
+                Layout.alignment: Qt.AlignLeft | Qt.AlignTop
+                Layout.preferredHeight: 40
+                enabled: false
+                alignRight: true
+            }
+            FirelightMenuItem {
+                labelText: "Load Suspend Point"
+                Layout.fillWidth: true
+                // Layout.preferredWidth: parent.width / 2
+                Layout.alignment: Qt.AlignLeft | Qt.AlignTop
+                Layout.preferredHeight: 40
+                enabled: false
+                alignRight: true
+            }
+            FirelightMenuItem {
+                labelText: "Undo Last Load"
+                Layout.fillWidth: true
+                // Layout.preferredWidth: parent.width / 2
+                Layout.alignment: Qt.AlignLeft | Qt.AlignTop
+                Layout.preferredHeight: 40
+                enabled: false
+                alignRight: true
+            }
+            Rectangle {
+                Layout.fillWidth: true
+                // Layout.preferredWidth: parent.width / 2
+                Layout.alignment: Qt.AlignLeft | Qt.AlignTop
+                Layout.preferredHeight: 1
+                opacity: 0.3
+                color: "#dadada"
+            }
+            FirelightMenuItem {
+                labelText: "Back to Main Menu"
+                Layout.fillWidth: true
+                // Layout.preferredWidth: parent.width / 2
+                Layout.alignment: Qt.AlignLeft | Qt.AlignTop
+                Layout.preferredHeight: 40
+                checkable: false
+                alignRight: true
+
+                onClicked: function () {
+                    backToMainMenuPressed()
+                }
+            }
+            FirelightMenuItem {
+                labelText: "Close Game"
+                Layout.fillWidth: true
+                // Layout.preferredWidth: parent.width / 2
+                Layout.alignment: Qt.AlignLeft | Qt.AlignTop
+                Layout.preferredHeight: 40
+                checkable: false
+                alignRight: true
+
+                onClicked: function () {
+                    closeGameConfirmationDialog.open()
+                }
+            }
+        }
+
+        Item {
+            Layout.fillWidth: true
+            Layout.fillHeight: true
+            Layout.horizontalStretchFactor: 3
+        }
+
+        Item {
+            Layout.fillWidth: true
+            Layout.fillHeight: true
+            Layout.horizontalStretchFactor: 1
+        }
+    }
+
+    FirelightDialog {
+        id: closeGameConfirmationDialog
+        text: "Are you sure you want to close the game?"
+
+        onAccepted: {
+            closeGamePressed()
+        }
+    }
+
+    // Pane {
+    //     id: header
+    //     anchors.top: parent.top
+    //     anchors.left: parent.left
+    //     anchors.right: parent.right
+    //     background: Item {
+    //     }
+    //
+    //     Column {
+    //         anchors.fill: parent
+    //         spacing: 8
+    //
+    //         Text {
+    //             text: "Now Playing"
+    //             color: "#dadada"
+    //             font.pointSize: 24
+    //             font.family: Constants.semiboldFontFamily
+    //             horizontalAlignment: Text.AlignLeft
+    //             verticalAlignment: Text.AlignVCenter
+    //         }
+    //
+    //         Rectangle {
+    //             width: parent.width
+    //             height: 1
+    //             opacity: 0.3
+    //             color: "#dadada"
+    //         }
+    //     }
+    // }
+    //
+    // Item {
+    //     id: leftHalf
+    //     anchors.left: parent.left
+    //     anchors.top: header.bottom
+    //     anchors.bottom: parent.bottom
+    //     width: parent.width / 4
+    //
+    //     ColumnLayout {
+    //         id: menu
+    //         anchors.fill: parent
+    //         spacing: 4
+    //
+    //         FirelightMenuItem {
+    //             labelText: "Resume Game"
+    //             Layout.preferredWidth: parent.width
+    //             Layout.preferredHeight: 40
+    //             Layout.alignment: Qt.AlignLeft | Qt.AlignTop
+    //             checkable: false
+    //         }
+    //         FirelightMenuItem {
+    //             labelText: "Restart Game"
+    //             Layout.preferredWidth: parent.width
+    //             Layout.preferredHeight: 40
+    //             Layout.alignment: Qt.AlignLeft | Qt.AlignTop
+    //             checkable: false
+    //         }
+    //         FirelightMenuItem {
+    //             labelText: "Rewind"
+    //             Layout.preferredWidth: parent.width
+    //             Layout.alignment: Qt.AlignLeft | Qt.AlignTop
+    //             Layout.preferredHeight: 40
+    //             enabled: false
+    //         }
+    //         Rectangle {
+    //             Layout.preferredWidth: parent.width
+    //             Layout.preferredHeight: 1
+    //             Layout.alignment: Qt.AlignLeft | Qt.AlignTop
+    //             opacity: 0.3
+    //             color: "#dadada"
+    //         }
+    //         FirelightMenuItem {
+    //             labelText: "Create Suspend Point"
+    //             Layout.preferredWidth: parent.width
+    //             Layout.alignment: Qt.AlignLeft | Qt.AlignTop
+    //             Layout.preferredHeight: 40
+    //             enabled: false
+    //         }
+    //         FirelightMenuItem {
+    //             labelText: "Load Suspend Point"
+    //             Layout.preferredWidth: parent.width
+    //             Layout.alignment: Qt.AlignLeft | Qt.AlignTop
+    //             Layout.preferredHeight: 40
+    //             enabled: false
+    //         }
+    //         FirelightMenuItem {
+    //             labelText: "Undo Last Load"
+    //             Layout.preferredWidth: parent.width
+    //             Layout.alignment: Qt.AlignLeft | Qt.AlignTop
+    //             Layout.preferredHeight: 40
+    //             enabled: false
+    //         }
+    //         Rectangle {
+    //             Layout.preferredWidth: parent.width
+    //             Layout.alignment: Qt.AlignLeft | Qt.AlignTop
+    //             Layout.preferredHeight: 1
+    //             opacity: 0.3
+    //             color: "#dadada"
+    //         }
+    //         FirelightMenuItem {
+    //             labelText: "Quit Game"
+    //             Layout.preferredWidth: parent.width
+    //             Layout.alignment: Qt.AlignLeft | Qt.AlignTop
+    //             Layout.preferredHeight: 40
+    //             checkable: false
+    //         }
+    //
+    //         Item {
+    //             Layout.fillWidth: true
+    //             Layout.fillHeight: true
+    //         }
+    //     }
+    // }
+
+    // Item {
+    //     id: rightHalf
+    //     anchors.right: parent.right
+    //     anchors.top: header.bottom
+    //     anchors.bottom: parent.bottom
+    //     anchors.left: leftHalf.right
+    //
+    //
+    //     Image {
+    //         id: preview
+    //         anchors.centerIn: parent
+    //         smooth: false
+    //
+    //         source: "file:pmscreenshot.jpg"
+    //         // fillMode: Image.PreserveAspectFit
+    //     }
+    // }
+
+
 }