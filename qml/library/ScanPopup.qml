--- conflicted
+++ resolved
@@ -1,75 +1,71 @@
-import QtQuick
-import QtQuick.Controls
-import Firelight 1.0
-<<<<<<< HEAD
-
-=======
->>>>>>> 3e66f29a
-
-Pane {
-    id: root
-    background: Rectangle {
-        color: "white"
-        radius: 4
-    }
-
-    parent: Overlay.overlay
-    y: parent.height - root.height - 24
-
-    width: 200
-    height: 50
-
-    Text {
-        anchors.centerIn: parent
-        text: library_manager.scanning ? "Scanning..." : "Library scan complete"
-        font.pointSize: 11
-        font.family: Constants.regularFontFamily
-        color: "#212020"
-    }
-
-    states: [
-        State {
-            name: "shown"
-            when: library_manager.scanning
-            PropertyChanges {
-                target: root
-                opacity: 1
-                // y: parent.height - root.height - 20
-            }
-        },
-        State {
-            name: "hidden"
-            when: !library_manager.scanning
-            PropertyChanges {
-                target: root
-                opacity: 0
-                // y: parent.height
-            }
-        }
-    ]
-    transitions: [
-        Transition {
-            from: "hidden"
-            to: "shown"
-            NumberAnimation {
-                properties: "opacity"
-                duration: 200
-                easing.type: Easing.InOutQuad
-            }
-        },
-        Transition {
-            from: "shown"
-            to: "hidden"
-            SequentialAnimation {
-                PauseAnimation {
-                    duration: 1000
-                }
-                NumberAnimation {
-                    properties: "opacity"
-                    duration: 200
-                    easing.type: Easing.InOutQuad
-                }
-            }
-        }
-    ]
+import QtQuick
+import QtQuick.Controls
+import Firelight 1.0
+
+Pane {
+    id: root
+    background: Rectangle {
+        color: "white"
+        radius: 4
+    }
+
+    parent: Overlay.overlay
+    y: parent.height - root.height - 24
+
+    width: 200
+    height: 50
+
+    Text {
+        anchors.centerIn: parent
+        text: library_manager.scanning ? "Scanning..." : "Library scan complete"
+        font.pointSize: 11
+        font.family: Constants.regularFontFamily
+        color: "#212020"
+    }
+
+    states: [
+        State {
+            name: "shown"
+            when: library_manager.scanning
+            PropertyChanges {
+                target: root
+                opacity: 1
+                // y: parent.height - root.height - 20
+            }
+        },
+        State {
+            name: "hidden"
+            when: !library_manager.scanning
+            PropertyChanges {
+                target: root
+                opacity: 0
+                // y: parent.height
+            }
+        }
+    ]
+    transitions: [
+        Transition {
+            from: "hidden"
+            to: "shown"
+            NumberAnimation {
+                properties: "opacity"
+                duration: 200
+                easing.type: Easing.InOutQuad
+            }
+        },
+        Transition {
+            from: "shown"
+            to: "hidden"
+            SequentialAnimation {
+                PauseAnimation {
+                    duration: 1000
+                }
+                NumberAnimation {
+                    properties: "opacity"
+                    duration: 200
+                    easing.type: Easing.InOutQuad
+                }
+            }
+        }
+    ]
 }