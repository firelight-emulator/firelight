import QtQuick
import QtQuick.Controls
import QtQuick.Dialogs
import QtQuick.Window
import QtQuick.Layouts
import QtQuick.Effects
import Firelight 1.0
<<<<<<< HEAD

=======
>>>>>>> 3e66f29a

Dialog {
    id: control

    modal: true
    parent: Overlay.overlay
    anchors.centerIn: parent
    padding: 24

    background: Rectangle {
        color: Constants.colorTestSurfaceContainerLowest
        radius: 6
    }

    header: Text {
        padding: 12
        color: Constants.colorTestTextActive
        font.family: Constants.regularFontFamily
        text: qsTr("Manage Save Files")
        horizontalAlignment: Text.AlignHCenter
        verticalAlignment: Text.AlignVCenter
        font.pointSize: 16
    }

    contentItem: ListView {
        id: listView
        implicitWidth: 400
        implicitHeight: 512
        clip: true
        boundsBehavior: Flickable.StopAtBounds
        model: ListModel {
            ListElement {
                slot: 1
                display_name: "Slot 1"
                thing: "lol"
            }
            ListElement {
                slot: 2
                display_name: "Slot 2"
                thing: ""
            }
            ListElement {
                slot: 3
                display_name: "Slot 3"
                thing: ""
            }
            ListElement {
                slot: 4
                display_name: "Slot 4"
                thing: ""
            }
            ListElement {
                slot: 5
                display_name: "Slot 5"
                thing: ""
            }
        }

        ButtonGroup {
            id: group
        }

        delegate: Item {
            width: listView.width
            height: 100

            RowLayout {
                anchors.fill: parent
                spacing: 12
                Text {
                    text: model.display_name
                    color: Constants.colorTestTextActive
                    font.family: Constants.regularFontFamily
                    horizontalAlignment: Text.AlignHCenter
                    verticalAlignment: Text.AlignVCenter
                    font.pointSize: 11
                }

                Button {
                    id: button
                    Layout.fillHeight: true
                    Layout.fillWidth: true
                    hoverEnabled: true
                    checkable: true
                    padding: 8
                    ButtonGroup.group: group

                    background: Rectangle {
                        color: button.checked ? "white" : button.hovered ? "grey" : "transparent"
                        radius: 4
                        anchors.fill: parent
                    }

                    onClicked: {
                        // console.log("Clicked on " + model.slot)
                    }

                    Text {
                        visible: model.thing === ""
                        text: "nothin here boss"
                        anchors.fill: parent
                        color: Constants.colorTestTextActive
                        font.family: Constants.regularFontFamily
                        horizontalAlignment: Text.AlignHCenter
                        verticalAlignment: Text.AlignVCenter
                        font.pointSize: 11
                    }

                    RowLayout {
                        visible: model.thing !== ""
                        anchors.fill: parent
                        Rectangle {
                            Layout.preferredHeight: 80
                            Layout.preferredWidth: 100
                            Layout.leftMargin: 8
                            color: "red"
                            radius: 6
                            Layout.alignment: Qt.AlignLeft | Qt.AlignVCenter
                        }

                        ColumnLayout {
                            Layout.fillHeight: true
                            Layout.fillWidth: true
                            Layout.leftMargin: 8
                            Layout.alignment: Qt.AlignLeft | Qt.AlignVCenter

                            spacing: 8

                            Text {
                                text: "Save slot 1 stuff"
                                color: Constants.colorTestTextActive
                                font.family: Constants.regularFontFamily
                                horizontalAlignment: Text.AlignLeft
                                verticalAlignment: Text.AlignBottom
                                font.pointSize: 11
                                Layout.fillWidth: true
                                Layout.fillHeight: true
                            }

                            Text {
                                text: "2021-01-01 12:00"
                                color: Constants.colorTestTextActive
                                font.family: Constants.regularFontFamily
                                horizontalAlignment: Text.AlignLeft
                                verticalAlignment: Text.AlignTop
                                font.pointSize: 11
                                Layout.fillWidth: true
                                Layout.fillHeight: true
                            }
                        }
                    }
                }


                // ColumnLayout {
                //     Layout.alignment: Qt.AlignLeft | Qt.AlignVCenter
                //
                //     Text {
                //         text: "Date: 2021-01-01"
                //         color: Constants.colorTestTextActive
                //         font.family: Constants.regularFontFamily
                //         font.pointSize: 11
                //     }
                //
                //     Text {
                //         text: "Time: 12:00"
                //         color: Constants.colorTestTextActive
                //         font.family: Constants.regularFontFamily
                //         font.pointSize: 11
                //     }
                // }
            }
        }
    }

    footer: DialogButtonBox {
        visible: true
        alignment: Qt.AlignHCenter | Qt.AlignVCenter
        background: Rectangle {
            color: "transparent"
        }
        Button {
            background: Rectangle {
                color: "white"
                radius: height / 2
                implicitWidth: 160
                implicitHeight: 48
            }
            contentItem: Text {
                text: qsTr("Close")
                color: Constants.colorTestBackground
                font.family: Constants.regularFontFamily
                horizontalAlignment: Text.AlignHCenter
                verticalAlignment: Text.AlignVCenter
                font.pointSize: 12
            }
            DialogButtonBox.buttonRole: DialogButtonBox.AcceptRole

            HoverHandler {
                acceptedDevices: PointerDevice.Mouse
                cursorShape: Qt.PointingHandCursor
            }
        }
    }

    // onAccepted: {
    //     appRoot.state = "notPlayingGame"
    //     // closeGameAnimation.startWith(outPage, inPage)
    // }

    Overlay.modal: Rectangle {
        color: "black"
        anchors.fill: parent
        opacity: 0.4

        Behavior on opacity {
            NumberAnimation {
                duration: 200
            }
        }
    }

    enter: Transition {
        NumberAnimation {
            property: "opacity";
            from: 0.0;
            to: 1.0
            duration: 200
        }
        NumberAnimation {
            property: "scale";
            from: 0.9;
            to: 1.0
            duration: 200
        }
    }

    exit: Transition {
        NumberAnimation {
            property: "opacity";
            from: 1.0;
            to: 0.0;
            duration: 200
        }
        NumberAnimation {
            property: "scale";
            from: 1.0;
            to: 0.9
            duration: 200
        }
    }
}<|MERGE_RESOLUTION|>--- conflicted
+++ resolved
@@ -1,263 +1,260 @@
-import QtQuick
-import QtQuick.Controls
-import QtQuick.Dialogs
-import QtQuick.Window
-import QtQuick.Layouts
-import QtQuick.Effects
-import Firelight 1.0
-<<<<<<< HEAD
-
-=======
->>>>>>> 3e66f29a
-
-Dialog {
-    id: control
-
-    modal: true
-    parent: Overlay.overlay
-    anchors.centerIn: parent
-    padding: 24
-
-    background: Rectangle {
-        color: Constants.colorTestSurfaceContainerLowest
-        radius: 6
-    }
-
-    header: Text {
-        padding: 12
-        color: Constants.colorTestTextActive
-        font.family: Constants.regularFontFamily
-        text: qsTr("Manage Save Files")
-        horizontalAlignment: Text.AlignHCenter
-        verticalAlignment: Text.AlignVCenter
-        font.pointSize: 16
-    }
-
-    contentItem: ListView {
-        id: listView
-        implicitWidth: 400
-        implicitHeight: 512
-        clip: true
-        boundsBehavior: Flickable.StopAtBounds
-        model: ListModel {
-            ListElement {
-                slot: 1
-                display_name: "Slot 1"
-                thing: "lol"
-            }
-            ListElement {
-                slot: 2
-                display_name: "Slot 2"
-                thing: ""
-            }
-            ListElement {
-                slot: 3
-                display_name: "Slot 3"
-                thing: ""
-            }
-            ListElement {
-                slot: 4
-                display_name: "Slot 4"
-                thing: ""
-            }
-            ListElement {
-                slot: 5
-                display_name: "Slot 5"
-                thing: ""
-            }
-        }
-
-        ButtonGroup {
-            id: group
-        }
-
-        delegate: Item {
-            width: listView.width
-            height: 100
-
-            RowLayout {
-                anchors.fill: parent
-                spacing: 12
-                Text {
-                    text: model.display_name
-                    color: Constants.colorTestTextActive
-                    font.family: Constants.regularFontFamily
-                    horizontalAlignment: Text.AlignHCenter
-                    verticalAlignment: Text.AlignVCenter
-                    font.pointSize: 11
-                }
-
-                Button {
-                    id: button
-                    Layout.fillHeight: true
-                    Layout.fillWidth: true
-                    hoverEnabled: true
-                    checkable: true
-                    padding: 8
-                    ButtonGroup.group: group
-
-                    background: Rectangle {
-                        color: button.checked ? "white" : button.hovered ? "grey" : "transparent"
-                        radius: 4
-                        anchors.fill: parent
-                    }
-
-                    onClicked: {
-                        // console.log("Clicked on " + model.slot)
-                    }
-
-                    Text {
-                        visible: model.thing === ""
-                        text: "nothin here boss"
-                        anchors.fill: parent
-                        color: Constants.colorTestTextActive
-                        font.family: Constants.regularFontFamily
-                        horizontalAlignment: Text.AlignHCenter
-                        verticalAlignment: Text.AlignVCenter
-                        font.pointSize: 11
-                    }
-
-                    RowLayout {
-                        visible: model.thing !== ""
-                        anchors.fill: parent
-                        Rectangle {
-                            Layout.preferredHeight: 80
-                            Layout.preferredWidth: 100
-                            Layout.leftMargin: 8
-                            color: "red"
-                            radius: 6
-                            Layout.alignment: Qt.AlignLeft | Qt.AlignVCenter
-                        }
-
-                        ColumnLayout {
-                            Layout.fillHeight: true
-                            Layout.fillWidth: true
-                            Layout.leftMargin: 8
-                            Layout.alignment: Qt.AlignLeft | Qt.AlignVCenter
-
-                            spacing: 8
-
-                            Text {
-                                text: "Save slot 1 stuff"
-                                color: Constants.colorTestTextActive
-                                font.family: Constants.regularFontFamily
-                                horizontalAlignment: Text.AlignLeft
-                                verticalAlignment: Text.AlignBottom
-                                font.pointSize: 11
-                                Layout.fillWidth: true
-                                Layout.fillHeight: true
-                            }
-
-                            Text {
-                                text: "2021-01-01 12:00"
-                                color: Constants.colorTestTextActive
-                                font.family: Constants.regularFontFamily
-                                horizontalAlignment: Text.AlignLeft
-                                verticalAlignment: Text.AlignTop
-                                font.pointSize: 11
-                                Layout.fillWidth: true
-                                Layout.fillHeight: true
-                            }
-                        }
-                    }
-                }
-
-
-                // ColumnLayout {
-                //     Layout.alignment: Qt.AlignLeft | Qt.AlignVCenter
-                //
-                //     Text {
-                //         text: "Date: 2021-01-01"
-                //         color: Constants.colorTestTextActive
-                //         font.family: Constants.regularFontFamily
-                //         font.pointSize: 11
-                //     }
-                //
-                //     Text {
-                //         text: "Time: 12:00"
-                //         color: Constants.colorTestTextActive
-                //         font.family: Constants.regularFontFamily
-                //         font.pointSize: 11
-                //     }
-                // }
-            }
-        }
-    }
-
-    footer: DialogButtonBox {
-        visible: true
-        alignment: Qt.AlignHCenter | Qt.AlignVCenter
-        background: Rectangle {
-            color: "transparent"
-        }
-        Button {
-            background: Rectangle {
-                color: "white"
-                radius: height / 2
-                implicitWidth: 160
-                implicitHeight: 48
-            }
-            contentItem: Text {
-                text: qsTr("Close")
-                color: Constants.colorTestBackground
-                font.family: Constants.regularFontFamily
-                horizontalAlignment: Text.AlignHCenter
-                verticalAlignment: Text.AlignVCenter
-                font.pointSize: 12
-            }
-            DialogButtonBox.buttonRole: DialogButtonBox.AcceptRole
-
-            HoverHandler {
-                acceptedDevices: PointerDevice.Mouse
-                cursorShape: Qt.PointingHandCursor
-            }
-        }
-    }
-
-    // onAccepted: {
-    //     appRoot.state = "notPlayingGame"
-    //     // closeGameAnimation.startWith(outPage, inPage)
-    // }
-
-    Overlay.modal: Rectangle {
-        color: "black"
-        anchors.fill: parent
-        opacity: 0.4
-
-        Behavior on opacity {
-            NumberAnimation {
-                duration: 200
-            }
-        }
-    }
-
-    enter: Transition {
-        NumberAnimation {
-            property: "opacity";
-            from: 0.0;
-            to: 1.0
-            duration: 200
-        }
-        NumberAnimation {
-            property: "scale";
-            from: 0.9;
-            to: 1.0
-            duration: 200
-        }
-    }
-
-    exit: Transition {
-        NumberAnimation {
-            property: "opacity";
-            from: 1.0;
-            to: 0.0;
-            duration: 200
-        }
-        NumberAnimation {
-            property: "scale";
-            from: 1.0;
-            to: 0.9
-            duration: 200
-        }
-    }
+import QtQuick
+import QtQuick.Controls
+import QtQuick.Dialogs
+import QtQuick.Window
+import QtQuick.Layouts
+import QtQuick.Effects
+import Firelight 1.0
+
+
+Dialog {
+    id: control
+
+    modal: true
+    parent: Overlay.overlay
+    anchors.centerIn: parent
+    padding: 24
+
+    background: Rectangle {
+        color: Constants.colorTestSurfaceContainerLowest
+        radius: 6
+    }
+
+    header: Text {
+        padding: 12
+        color: Constants.colorTestTextActive
+        font.family: Constants.regularFontFamily
+        text: qsTr("Manage Save Files")
+        horizontalAlignment: Text.AlignHCenter
+        verticalAlignment: Text.AlignVCenter
+        font.pointSize: 16
+    }
+
+    contentItem: ListView {
+        id: listView
+        implicitWidth: 400
+        implicitHeight: 512
+        clip: true
+        boundsBehavior: Flickable.StopAtBounds
+        model: ListModel {
+            ListElement {
+                slot: 1
+                display_name: "Slot 1"
+                thing: "lol"
+            }
+            ListElement {
+                slot: 2
+                display_name: "Slot 2"
+                thing: ""
+            }
+            ListElement {
+                slot: 3
+                display_name: "Slot 3"
+                thing: ""
+            }
+            ListElement {
+                slot: 4
+                display_name: "Slot 4"
+                thing: ""
+            }
+            ListElement {
+                slot: 5
+                display_name: "Slot 5"
+                thing: ""
+            }
+        }
+
+        ButtonGroup {
+            id: group
+        }
+
+        delegate: Item {
+            width: listView.width
+            height: 100
+
+            RowLayout {
+                anchors.fill: parent
+                spacing: 12
+                Text {
+                    text: model.display_name
+                    color: Constants.colorTestTextActive
+                    font.family: Constants.regularFontFamily
+                    horizontalAlignment: Text.AlignHCenter
+                    verticalAlignment: Text.AlignVCenter
+                    font.pointSize: 11
+                }
+
+                Button {
+                    id: button
+                    Layout.fillHeight: true
+                    Layout.fillWidth: true
+                    hoverEnabled: true
+                    checkable: true
+                    padding: 8
+                    ButtonGroup.group: group
+
+                    background: Rectangle {
+                        color: button.checked ? "white" : button.hovered ? "grey" : "transparent"
+                        radius: 4
+                        anchors.fill: parent
+                    }
+
+                    onClicked: {
+                        // console.log("Clicked on " + model.slot)
+                    }
+
+                    Text {
+                        visible: model.thing === ""
+                        text: "nothin here boss"
+                        anchors.fill: parent
+                        color: Constants.colorTestTextActive
+                        font.family: Constants.regularFontFamily
+                        horizontalAlignment: Text.AlignHCenter
+                        verticalAlignment: Text.AlignVCenter
+                        font.pointSize: 11
+                    }
+
+                    RowLayout {
+                        visible: model.thing !== ""
+                        anchors.fill: parent
+                        Rectangle {
+                            Layout.preferredHeight: 80
+                            Layout.preferredWidth: 100
+                            Layout.leftMargin: 8
+                            color: "red"
+                            radius: 6
+                            Layout.alignment: Qt.AlignLeft | Qt.AlignVCenter
+                        }
+
+                        ColumnLayout {
+                            Layout.fillHeight: true
+                            Layout.fillWidth: true
+                            Layout.leftMargin: 8
+                            Layout.alignment: Qt.AlignLeft | Qt.AlignVCenter
+
+                            spacing: 8
+
+                            Text {
+                                text: "Save slot 1 stuff"
+                                color: Constants.colorTestTextActive
+                                font.family: Constants.regularFontFamily
+                                horizontalAlignment: Text.AlignLeft
+                                verticalAlignment: Text.AlignBottom
+                                font.pointSize: 11
+                                Layout.fillWidth: true
+                                Layout.fillHeight: true
+                            }
+
+                            Text {
+                                text: "2021-01-01 12:00"
+                                color: Constants.colorTestTextActive
+                                font.family: Constants.regularFontFamily
+                                horizontalAlignment: Text.AlignLeft
+                                verticalAlignment: Text.AlignTop
+                                font.pointSize: 11
+                                Layout.fillWidth: true
+                                Layout.fillHeight: true
+                            }
+                        }
+                    }
+                }
+
+
+                // ColumnLayout {
+                //     Layout.alignment: Qt.AlignLeft | Qt.AlignVCenter
+                //
+                //     Text {
+                //         text: "Date: 2021-01-01"
+                //         color: Constants.colorTestTextActive
+                //         font.family: Constants.regularFontFamily
+                //         font.pointSize: 11
+                //     }
+                //
+                //     Text {
+                //         text: "Time: 12:00"
+                //         color: Constants.colorTestTextActive
+                //         font.family: Constants.regularFontFamily
+                //         font.pointSize: 11
+                //     }
+                // }
+            }
+        }
+    }
+
+    footer: DialogButtonBox {
+        visible: true
+        alignment: Qt.AlignHCenter | Qt.AlignVCenter
+        background: Rectangle {
+            color: "transparent"
+        }
+        Button {
+            background: Rectangle {
+                color: "white"
+                radius: height / 2
+                implicitWidth: 160
+                implicitHeight: 48
+            }
+            contentItem: Text {
+                text: qsTr("Close")
+                color: Constants.colorTestBackground
+                font.family: Constants.regularFontFamily
+                horizontalAlignment: Text.AlignHCenter
+                verticalAlignment: Text.AlignVCenter
+                font.pointSize: 12
+            }
+            DialogButtonBox.buttonRole: DialogButtonBox.AcceptRole
+
+            HoverHandler {
+                acceptedDevices: PointerDevice.Mouse
+                cursorShape: Qt.PointingHandCursor
+            }
+        }
+    }
+
+    // onAccepted: {
+    //     appRoot.state = "notPlayingGame"
+    //     // closeGameAnimation.startWith(outPage, inPage)
+    // }
+
+    Overlay.modal: Rectangle {
+        color: "black"
+        anchors.fill: parent
+        opacity: 0.4
+
+        Behavior on opacity {
+            NumberAnimation {
+                duration: 200
+            }
+        }
+    }
+
+    enter: Transition {
+        NumberAnimation {
+            property: "opacity";
+            from: 0.0;
+            to: 1.0
+            duration: 200
+        }
+        NumberAnimation {
+            property: "scale";
+            from: 0.9;
+            to: 1.0
+            duration: 200
+        }
+    }
+
+    exit: Transition {
+        NumberAnimation {
+            property: "opacity";
+            from: 1.0;
+            to: 0.0;
+            duration: 200
+        }
+        NumberAnimation {
+            property: "scale";
+            from: 1.0;
+            to: 0.9
+            duration: 200
+        }
+    }
 }