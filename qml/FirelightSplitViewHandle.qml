import QtQuick
import QtQuick.Controls
import QtQuick.Layouts
<<<<<<< HEAD

=======
>>>>>>> 3e66f29a

Item {
    id: handle
    implicitWidth: 9
    implicitHeight: parent.height

    Rectangle {
        anchors.centerIn: parent
        implicitWidth: 1
        implicitHeight: parent.height - 10
        color: handle.SplitHandle.pressed ? "#f1f1f1"
            : (handle.SplitHandle.hovered ? "#727272" : "transparent")

        Behavior on color {
            ColorAnimation {
                duration: 150
                easing.type: Easing.InOutQuad
            }

        }
    }
}<|MERGE_RESOLUTION|>--- conflicted
+++ resolved
@@ -1,29 +1,25 @@
-import QtQuick
-import QtQuick.Controls
-import QtQuick.Layouts
-<<<<<<< HEAD
-
-=======
->>>>>>> 3e66f29a
-
-Item {
-    id: handle
-    implicitWidth: 9
-    implicitHeight: parent.height
-
-    Rectangle {
-        anchors.centerIn: parent
-        implicitWidth: 1
-        implicitHeight: parent.height - 10
-        color: handle.SplitHandle.pressed ? "#f1f1f1"
-            : (handle.SplitHandle.hovered ? "#727272" : "transparent")
-
-        Behavior on color {
-            ColorAnimation {
-                duration: 150
-                easing.type: Easing.InOutQuad
-            }
-
-        }
-    }
+import QtQuick
+import QtQuick.Controls
+import QtQuick.Layouts
+
+Item {
+    id: handle
+    implicitWidth: 9
+    implicitHeight: parent.height
+
+    Rectangle {
+        anchors.centerIn: parent
+        implicitWidth: 1
+        implicitHeight: parent.height - 10
+        color: handle.SplitHandle.pressed ? "#f1f1f1"
+            : (handle.SplitHandle.hovered ? "#727272" : "transparent")
+
+        Behavior on color {
+            ColorAnimation {
+                duration: 150
+                easing.type: Easing.InOutQuad
+            }
+
+        }
+    }
 }