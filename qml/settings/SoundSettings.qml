import QtQuick
import QtQuick.Controls
import QtQuick.Layouts
<<<<<<< HEAD

=======
>>>>>>> 3e66f29a

Item {
    ColumnLayout {
        spacing: 0
        anchors.fill: parent
        // SliderOption {
        //     Layout.fillWidth: true
        //     Layout.preferredHeight: 60
        //     label: "Master Volume"
        // }
        // ToggleOption {
        //     Layout.fillWidth: true
        //     Layout.preferredHeight: 60
        //     label: "Menu Navigation Sounds"
        // }
        // SliderOption {
        //     Layout.fillWidth: true
        //     Layout.preferredHeight: 60
        //     label: "Menu Navigation Sounds Volume"
        // }
        Item {
            Layout.fillWidth: true
            Layout.fillHeight: true

        }
    }
}<|MERGE_RESOLUTION|>--- conflicted
+++ resolved
@@ -1,34 +1,31 @@
-import QtQuick
-import QtQuick.Controls
-import QtQuick.Layouts
-<<<<<<< HEAD
-
-=======
->>>>>>> 3e66f29a
-
-Item {
-    ColumnLayout {
-        spacing: 0
-        anchors.fill: parent
-        // SliderOption {
-        //     Layout.fillWidth: true
-        //     Layout.preferredHeight: 60
-        //     label: "Master Volume"
-        // }
-        // ToggleOption {
-        //     Layout.fillWidth: true
-        //     Layout.preferredHeight: 60
-        //     label: "Menu Navigation Sounds"
-        // }
-        // SliderOption {
-        //     Layout.fillWidth: true
-        //     Layout.preferredHeight: 60
-        //     label: "Menu Navigation Sounds Volume"
-        // }
-        Item {
-            Layout.fillWidth: true
-            Layout.fillHeight: true
-
-        }
-    }
+import QtQuick
+import QtQuick.Controls
+import QtQuick.Layouts
+
+
+Item {
+    ColumnLayout {
+        spacing: 0
+        anchors.fill: parent
+        // SliderOption {
+        //     Layout.fillWidth: true
+        //     Layout.preferredHeight: 60
+        //     label: "Master Volume"
+        // }
+        // ToggleOption {
+        //     Layout.fillWidth: true
+        //     Layout.preferredHeight: 60
+        //     label: "Menu Navigation Sounds"
+        // }
+        // SliderOption {
+        //     Layout.fillWidth: true
+        //     Layout.preferredHeight: 60
+        //     label: "Menu Navigation Sounds Volume"
+        // }
+        Item {
+            Layout.fillWidth: true
+            Layout.fillHeight: true
+
+        }
+    }
 }