--- conflicted
+++ resolved
@@ -1,36 +1,32 @@
-import QtQuick
-import QtQuick.Controls
-import QtQuick.Layouts
-<<<<<<< HEAD
-
-=======
->>>>>>> 3e66f29a
-
-Item {
-    ColumnLayout {
-        spacing: 0
-        anchors.fill: parent
-        // ComboBoxOption {
-        //     Layout.fillWidth: true
-        //     Layout.preferredHeight: 60
-        //     label: "Window Mode?"
-        // }
-        ToggleOption {
-            id: fullscreenOption
-            Layout.fillWidth: true
-            Layout.preferredHeight: 60
-            label: "Fullscreen"
-
-            checked: GeneralSettings.fullscreen
-
-            onCheckedChanged: {
-                GeneralSettings.fullscreen = checked
-            }
-        }
-        Item {
-            Layout.fillWidth: true
-            Layout.fillHeight: true
-
-        }
-    }
+import QtQuick
+import QtQuick.Controls
+import QtQuick.Layouts
+
+Item {
+    ColumnLayout {
+        spacing: 0
+        anchors.fill: parent
+        // ComboBoxOption {
+        //     Layout.fillWidth: true
+        //     Layout.preferredHeight: 60
+        //     label: "Window Mode?"
+        // }
+        ToggleOption {
+            id: fullscreenOption
+            Layout.fillWidth: true
+            Layout.preferredHeight: 60
+            label: "Fullscreen"
+
+            checked: GeneralSettings.fullscreen
+
+            onCheckedChanged: {
+                GeneralSettings.fullscreen = checked
+            }
+        }
+        Item {
+            Layout.fillWidth: true
+            Layout.fillHeight: true
+
+        }
+    }
 }