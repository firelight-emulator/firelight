--- conflicted
+++ resolved
@@ -1,440 +1,436 @@
-import QtQuick
-import QtQuick.Controls
-import QtQuick.Layouts
-<<<<<<< HEAD
-
-=======
->>>>>>> 3e66f29a
-
-Flickable {
-    boundsBehavior: Flickable.StopAtBounds
-    contentHeight: theColumn.height
-
-    ScrollBar.vertical: ScrollBar {
-    }
-
-    ColumnLayout {
-        id: theColumn
-        spacing: 0
-        width: parent.width
-        // anchors.fill: parent
-
-        Image {
-            Layout.leftMargin: 8
-            Layout.fillWidth: true
-            Layout.alignment: Qt.AlignHCenter | Qt.AlignTop
-            source: "file:system/_img/RA_Logo10.png"
-            fillMode: Image.PreserveAspectFit
-        }
-
-        ColumnLayout {
-            Layout.fillWidth: true
-
-            Rectangle {
-                Layout.fillWidth: true
-                Layout.preferredHeight: 160
-                color: "#333333"
-                radius: 8
-
-                Pane {
-                    visible: achievement_manager.loggedIn
-                    anchors.fill: parent
-                    background: Item {
-                    }
-
-                    contentItem: RowLayout {
-                        Rectangle {
-                            Layout.preferredHeight: 120
-                            Layout.preferredWidth: 120
-                            Layout.alignment: Qt.AlignTop | Qt.AlignLeft
-                            color: "red"
-                        }
-                        ColumnLayout {
-                            Text {
-                                text: achievement_manager.displayName
-                                font.pointSize: 12
-                                font.family: Constants.regularFontFamily
-                                font.weight: Font.DemiBold
-                                color: "white"
-                            }
-                            Text {
-                                text: "Points: " + achievement_manager.points
-                                font.pointSize: 11
-                                font.family: Constants.regularFontFamily
-                                color: "white"
-                            }
-                            Item {
-                                Layout.fillHeight: true
-                            }
-                        }
-                        Item {
-                            Layout.fillWidth: true
-                        }
-                        Button {
-                            Layout.alignment: Qt.AlignRight | Qt.AlignBottom
-                            text: "Log out"
-                            onClicked: {
-                                achievement_manager.logout()
-                            }
-                        }
-                    }
-
-                    // Text {
-                    //     id: loggedInAs
-                    //     anchors.top: parent.top
-                    //     anchors.left: parent.left
-                    //     text: qsTr("Logged in as %1").arg(achievement_manager.displayName)
-                    //     font.pointSize: 12
-                    //     font.family: Constants.regularFontFamily
-                    //     color: "white"
-                    // }
-                    //
-                    // Rectangle {
-                    //     anchors.left: parent.left
-                    // }
-                }
-
-                ColumnLayout {
-                    visible: !achievement_manager.loggedIn
-                    anchors.fill: parent
-                    Text {
-                        Layout.preferredWidth: parent.width * 0.75
-                        text: qsTr("You're not logged in to RetroAchievements.\nLog in to start earning achievements!")
-                        font.pointSize: 11
-                        font.family: Constants.regularFontFamily
-                        font.weight: Font.Medium
-                        wrapMode: Text.WordWrap
-                        color: "#bebfbe"
-                        horizontalAlignment: Text.AlignHCenter
-                        verticalAlignment: Text.AlignVCenter
-                        Layout.alignment: Qt.AlignHCenter | Qt.AlignVCenter
-                        Layout.topMargin: 12
-                    }
-                    Item {
-                        Layout.fillHeight: true
-                    }
-                    Button {
-                        text: qsTr("Log in")
-                        Layout.alignment: Qt.AlignHCenter | Qt.AlignVCenter
-                        // background: Rectangle {
-                        //     color: "#f16205"
-                        //     width: 130
-                        //     height: 50
-                        //     radius: 8
-                        // }
-                        // onClicked: {
-                        //     achievement_manager.showLoginDialog()
-                        // }
-                    }
-                    Text {
-                        // text: qsTr("<a href='https://retroachievements.org/createaccount.php'>Don't have an account?</a>")
-                        text: "Don't have an account?"
-                        Layout.alignment: Qt.AlignHCenter | Qt.AlignVCenter
-                        font.pointSize: 10
-                        // textFormat: Text.StyledText
-                        font.family: Constants.regularFontFamily
-                        font.weight: Font.Medium
-                        wrapMode: Text.WordWrap
-                        color: "#4673e4"
-                        Layout.topMargin: 2
-                        Layout.bottomMargin: 12
-                    }
-                }
-
-
-            }
-
-            // Text {
-            //     Layout.fillWidth: true
-            //     Layout.minimumHeight: 42
-            //     Layout.bottomMargin: 12
-            //     text: qsTr("Customize the notifications you receive when unlocking or making progress on achievements")
-            //     font.pointSize: 11
-            //     wrapMode: Text.WordWrap
-            //     font.family: Constants.regularFontFamily
-            //     color: "#c1c1c1"
-            // }
-
-            Text {
-                Layout.topMargin: 30
-                Layout.fillWidth: true
-                text: "Default mode"
-                color: "white"
-                font.pointSize: 12
-                Layout.alignment: Qt.AlignLeft
-                font.family: Constants.regularFontFamily
-                font.weight: Font.DemiBold
-            }
-
-            Text {
-                Layout.fillHeight: true
-                Layout.fillWidth: true
-                Layout.bottomMargin: 12
-                text: "You can change this setting for individual games."
-                font.pointSize: 10
-                Layout.alignment: Qt.AlignLeft
-                font.family: Constants.regularFontFamily
-                wrapMode: Text.WordWrap
-                color: "#c1c1c1"
-            }
-
-            Item {
-                Layout.fillWidth: true
-                Layout.minimumHeight: 140
-                RadioButton {
-                    anchors.left: parent.left
-                    height: parent.height
-                    width: parent.width / 2 - 8
-                    checked: true
-                    horizontalPadding: 12
-                    verticalPadding: 6
-
-                    background: Rectangle {
-                        radius: 8
-                        color: "#333333"
-                        border.color: parent.checked ? "#f16205" : "transparent"
-                        border.width: 3
-                    }
-
-                    indicator: Item {
-                    }
-
-                    HoverHandler {
-                        id: hardcoreHover
-                        cursorShape: Qt.PointingHandCursor
-                    }
-
-                    contentItem: ColumnLayout {
-                        Text {
-                            Layout.fillWidth: true
-                            text: "Hardcore mode"
-                            color: "white"
-                            font.pointSize: 11
-                            Layout.alignment: Qt.AlignHCenter | Qt.AlignVCenter
-                            font.family: Constants.regularFontFamily
-                            font.weight: Font.DemiBold
-                        }
-
-                        Text {
-                            text: "Challenge yourself and earn Mastery points by disabling save states, cheats, and rewinding."
-                            Layout.fillWidth: true
-                            wrapMode: Text.WordWrap
-                            font.pointSize: 11
-                            font.family: Constants.regularFontFamily
-                            font.weight: Font.Normal
-                            color: "#c1c1c1"
-                        }
-                        Item {
-                            Layout.fillHeight: true
-                        }
-                    }
-                }
-                RadioButton {
-                    anchors.right: parent.right
-                    height: parent.height
-                    width: parent.width / 2 - 8
-                    horizontalPadding: 12
-                    verticalPadding: 6
-
-                    background: Rectangle {
-                        radius: 8
-                        color: "#333333"
-                        border.color: parent.checked ? "#f16205" : "transparent"
-                        border.width: 3
-                    }
-
-                    indicator: Item {
-                    }
-
-                    HoverHandler {
-                        id: casualHover
-                        cursorShape: Qt.PointingHandCursor
-                    }
-
-                    contentItem: ColumnLayout {
-                        Text {
-                            Layout.fillWidth: true
-                            text: "Casual mode"
-                            color: "white"
-                            font.pointSize: 11
-                            Layout.alignment: Qt.AlignHCenter | Qt.AlignVCenter
-                            font.family: Constants.regularFontFamily
-                            font.weight: Font.DemiBold
-                        }
-
-                        Text {
-                            text: "Play with save states, cheats, and rewinding enabled."
-                            Layout.fillWidth: true
-                            wrapMode: Text.WordWrap
-                            font.pointSize: 11
-                            font.family: Constants.regularFontFamily
-                            font.weight: Font.Normal
-                            color: "#c1c1c1"
-                        }
-
-                        Item {
-                            Layout.fillHeight: true
-                        }
-                    }
-                }
-            }
-
-            // ToggleOption {
-            //     Layout.fillWidth: true
-            //     Layout.minimumHeight: 42
-            //     label: "Hardcore mode"
-            //     description: "Disables save states, cheats, and rewinding, but allows you to earn Mastery on achievements"
-            // }
-
-            //            Rectangle {
-            //                Layout.fillWidth: true
-            //                Layout.preferredHeight: 1
-            //                color: "#333333"
-            //            }
-            //
-            //            ToggleOption {
-            //                Layout.fillWidth: true
-            //                label: "Suspend game while disconnected"
-            //                description: "Your game will be suspended when you lose connection to RetroAchievements and will resume
-            // when you reconnect. This will prevent you from missing achievements due to disconnections."
-            //            }
-
-            Text {
-                Layout.topMargin: 30
-                Layout.fillWidth: true
-                text: qsTr("Notifications")
-                font.pointSize: 11
-                font.family: Constants.regularFontFamily
-                font.weight: Font.DemiBold
-                Layout.bottomMargin: 8
-                color: "#a6a6a6"
-            }
-
-            ToggleOption {
-                Layout.fillWidth: true
-                label: "Achievement unlock notifications"
-                description: "Show a notification when you earn an achievement."
-
-                checked: true
-            }
-
-            // ToggleOption {
-            //     Layout.fillWidth: true
-            //     label: "Play sound"
-            //     Layout.leftMargin: 24
-            // }
-
-            Rectangle {
-                Layout.fillWidth: true
-                Layout.preferredHeight: 1
-                color: "#333333"
-            }
-
-            ToggleOption {
-                Layout.fillWidth: true
-                Layout.minimumHeight: 42
-                label: "Progress notifications"
-                description: "Show a notification when you make progress on an achievement that has progress tracking."
-
-                checked: true
-            }
-
-            Rectangle {
-                Layout.fillWidth: true
-                Layout.preferredHeight: 1
-                color: "#333333"
-            }
-
-            ToggleOption {
-                Layout.fillWidth: true
-                Layout.minimumHeight: 42
-                label: "Completion notifications"
-                description: "Show a notification when you earn all of the achievements for a game."
-
-                checked: true
-            }
-
-            Rectangle {
-                Layout.fillWidth: true
-                Layout.preferredHeight: 1
-                color: "#333333"
-            }
-
-            ToggleOption {
-                Layout.fillWidth: true
-                Layout.minimumHeight: 42
-                label: "Challenge indicators"
-                description: "Show a small indicator on the screen when a challenge achievement is active."
-
-                checked: true
-            }
-
-            Rectangle {
-                Layout.fillWidth: true
-                Layout.preferredHeight: 1
-                color: "#333333"
-            }
-
-            Item {
-                Layout.fillWidth: true
-                Layout.minimumHeight: 42
-                Text {
-                    anchors.left: parent.left
-                    visible: !achievement_manager.loggedIn
-                    text: qsTr("Not logged in to RetroAchievements")
-                    font.pointSize: 12
-                    font.family: Constants.regularFontFamily
-                    color: "white"
-                }
-
-                Text {
-                    anchors.left: parent.left
-                    visible: achievement_manager.loggedIn
-                    text: qsTr("Logged in as %1").arg(achievement_manager.displayName)
-                    font.pointSize: 12
-                    font.family: Constants.regularFontFamily
-                    color: "white"
-                }
-            }
-
-
-            TextField {
-                id: user
-                visible: !achievement_manager.loggedIn
-                Layout.fillWidth: true
-                placeholderText: qsTr("Username")
-            }
-            TextField {
-                id: pass
-                visible: !achievement_manager.loggedIn
-                Layout.fillWidth: true
-                placeholderText: qsTr("Password")
-                echoMode: TextInput.Password
-            }
-
-            Button {
-                Layout.alignment: Qt.AlignRight
-                visible: !achievement_manager.loggedIn
-                text: qsTr("Login")
-                onClicked: {
-                    achievement_manager.logInUserWithPassword(user.text, pass.text)
-                }
-            }
-
-            Button {
-                Layout.alignment: Qt.AlignRight
-                visible: achievement_manager.loggedIn
-                text: qsTr("Log out")
-                onClicked: {
-                    achievement_manager.logout()
-                }
-            }
-        }
-
-        Item {
-            Layout.fillWidth: true
-            Layout.fillHeight: true
-
-        }
-    }
-}+import QtQuick
+import QtQuick.Controls
+import QtQuick.Layouts
+
+Flickable {
+    boundsBehavior: Flickable.StopAtBounds
+    contentHeight: theColumn.height
+
+    ScrollBar.vertical: ScrollBar {
+    }
+
+    ColumnLayout {
+        id: theColumn
+        spacing: 0
+        width: parent.width
+        // anchors.fill: parent
+
+        Image {
+            Layout.leftMargin: 8
+            Layout.fillWidth: true
+            Layout.alignment: Qt.AlignHCenter | Qt.AlignTop
+            source: "file:system/_img/RA_Logo10.png"
+            fillMode: Image.PreserveAspectFit
+        }
+
+        ColumnLayout {
+            Layout.fillWidth: true
+
+            Rectangle {
+                Layout.fillWidth: true
+                Layout.preferredHeight: 160
+                color: "#333333"
+                radius: 8
+
+                Pane {
+                    visible: achievement_manager.loggedIn
+                    anchors.fill: parent
+                    background: Item {
+                    }
+
+                    contentItem: RowLayout {
+                        Rectangle {
+                            Layout.preferredHeight: 120
+                            Layout.preferredWidth: 120
+                            Layout.alignment: Qt.AlignTop | Qt.AlignLeft
+                            color: "red"
+                        }
+                        ColumnLayout {
+                            Text {
+                                text: achievement_manager.displayName
+                                font.pointSize: 12
+                                font.family: Constants.regularFontFamily
+                                font.weight: Font.DemiBold
+                                color: "white"
+                            }
+                            Text {
+                                text: "Points: " + achievement_manager.points
+                                font.pointSize: 11
+                                font.family: Constants.regularFontFamily
+                                color: "white"
+                            }
+                            Item {
+                                Layout.fillHeight: true
+                            }
+                        }
+                        Item {
+                            Layout.fillWidth: true
+                        }
+                        Button {
+                            Layout.alignment: Qt.AlignRight | Qt.AlignBottom
+                            text: "Log out"
+                            onClicked: {
+                                achievement_manager.logout()
+                            }
+                        }
+                    }
+
+                    // Text {
+                    //     id: loggedInAs
+                    //     anchors.top: parent.top
+                    //     anchors.left: parent.left
+                    //     text: qsTr("Logged in as %1").arg(achievement_manager.displayName)
+                    //     font.pointSize: 12
+                    //     font.family: Constants.regularFontFamily
+                    //     color: "white"
+                    // }
+                    //
+                    // Rectangle {
+                    //     anchors.left: parent.left
+                    // }
+                }
+
+                ColumnLayout {
+                    visible: !achievement_manager.loggedIn
+                    anchors.fill: parent
+                    Text {
+                        Layout.preferredWidth: parent.width * 0.75
+                        text: qsTr("You're not logged in to RetroAchievements.\nLog in to start earning achievements!")
+                        font.pointSize: 11
+                        font.family: Constants.regularFontFamily
+                        font.weight: Font.Medium
+                        wrapMode: Text.WordWrap
+                        color: "#bebfbe"
+                        horizontalAlignment: Text.AlignHCenter
+                        verticalAlignment: Text.AlignVCenter
+                        Layout.alignment: Qt.AlignHCenter | Qt.AlignVCenter
+                        Layout.topMargin: 12
+                    }
+                    Item {
+                        Layout.fillHeight: true
+                    }
+                    Button {
+                        text: qsTr("Log in")
+                        Layout.alignment: Qt.AlignHCenter | Qt.AlignVCenter
+                        // background: Rectangle {
+                        //     color: "#f16205"
+                        //     width: 130
+                        //     height: 50
+                        //     radius: 8
+                        // }
+                        // onClicked: {
+                        //     achievement_manager.showLoginDialog()
+                        // }
+                    }
+                    Text {
+                        // text: qsTr("<a href='https://retroachievements.org/createaccount.php'>Don't have an account?</a>")
+                        text: "Don't have an account?"
+                        Layout.alignment: Qt.AlignHCenter | Qt.AlignVCenter
+                        font.pointSize: 10
+                        // textFormat: Text.StyledText
+                        font.family: Constants.regularFontFamily
+                        font.weight: Font.Medium
+                        wrapMode: Text.WordWrap
+                        color: "#4673e4"
+                        Layout.topMargin: 2
+                        Layout.bottomMargin: 12
+                    }
+                }
+
+
+            }
+
+            // Text {
+            //     Layout.fillWidth: true
+            //     Layout.minimumHeight: 42
+            //     Layout.bottomMargin: 12
+            //     text: qsTr("Customize the notifications you receive when unlocking or making progress on achievements")
+            //     font.pointSize: 11
+            //     wrapMode: Text.WordWrap
+            //     font.family: Constants.regularFontFamily
+            //     color: "#c1c1c1"
+            // }
+
+            Text {
+                Layout.topMargin: 30
+                Layout.fillWidth: true
+                text: "Default mode"
+                color: "white"
+                font.pointSize: 12
+                Layout.alignment: Qt.AlignLeft
+                font.family: Constants.regularFontFamily
+                font.weight: Font.DemiBold
+            }
+
+            Text {
+                Layout.fillHeight: true
+                Layout.fillWidth: true
+                Layout.bottomMargin: 12
+                text: "You can change this setting for individual games."
+                font.pointSize: 10
+                Layout.alignment: Qt.AlignLeft
+                font.family: Constants.regularFontFamily
+                wrapMode: Text.WordWrap
+                color: "#c1c1c1"
+            }
+
+            Item {
+                Layout.fillWidth: true
+                Layout.minimumHeight: 140
+                RadioButton {
+                    anchors.left: parent.left
+                    height: parent.height
+                    width: parent.width / 2 - 8
+                    checked: true
+                    horizontalPadding: 12
+                    verticalPadding: 6
+
+                    background: Rectangle {
+                        radius: 8
+                        color: "#333333"
+                        border.color: parent.checked ? "#f16205" : "transparent"
+                        border.width: 3
+                    }
+
+                    indicator: Item {
+                    }
+
+                    HoverHandler {
+                        id: hardcoreHover
+                        cursorShape: Qt.PointingHandCursor
+                    }
+
+                    contentItem: ColumnLayout {
+                        Text {
+                            Layout.fillWidth: true
+                            text: "Hardcore mode"
+                            color: "white"
+                            font.pointSize: 11
+                            Layout.alignment: Qt.AlignHCenter | Qt.AlignVCenter
+                            font.family: Constants.regularFontFamily
+                            font.weight: Font.DemiBold
+                        }
+
+                        Text {
+                            text: "Challenge yourself and earn Mastery points by disabling save states, cheats, and rewinding."
+                            Layout.fillWidth: true
+                            wrapMode: Text.WordWrap
+                            font.pointSize: 11
+                            font.family: Constants.regularFontFamily
+                            font.weight: Font.Normal
+                            color: "#c1c1c1"
+                        }
+                        Item {
+                            Layout.fillHeight: true
+                        }
+                    }
+                }
+                RadioButton {
+                    anchors.right: parent.right
+                    height: parent.height
+                    width: parent.width / 2 - 8
+                    horizontalPadding: 12
+                    verticalPadding: 6
+
+                    background: Rectangle {
+                        radius: 8
+                        color: "#333333"
+                        border.color: parent.checked ? "#f16205" : "transparent"
+                        border.width: 3
+                    }
+
+                    indicator: Item {
+                    }
+
+                    HoverHandler {
+                        id: casualHover
+                        cursorShape: Qt.PointingHandCursor
+                    }
+
+                    contentItem: ColumnLayout {
+                        Text {
+                            Layout.fillWidth: true
+                            text: "Casual mode"
+                            color: "white"
+                            font.pointSize: 11
+                            Layout.alignment: Qt.AlignHCenter | Qt.AlignVCenter
+                            font.family: Constants.regularFontFamily
+                            font.weight: Font.DemiBold
+                        }
+
+                        Text {
+                            text: "Play with save states, cheats, and rewinding enabled."
+                            Layout.fillWidth: true
+                            wrapMode: Text.WordWrap
+                            font.pointSize: 11
+                            font.family: Constants.regularFontFamily
+                            font.weight: Font.Normal
+                            color: "#c1c1c1"
+                        }
+
+                        Item {
+                            Layout.fillHeight: true
+                        }
+                    }
+                }
+            }
+
+            // ToggleOption {
+            //     Layout.fillWidth: true
+            //     Layout.minimumHeight: 42
+            //     label: "Hardcore mode"
+            //     description: "Disables save states, cheats, and rewinding, but allows you to earn Mastery on achievements"
+            // }
+
+            //            Rectangle {
+            //                Layout.fillWidth: true
+            //                Layout.preferredHeight: 1
+            //                color: "#333333"
+            //            }
+            //
+            //            ToggleOption {
+            //                Layout.fillWidth: true
+            //                label: "Suspend game while disconnected"
+            //                description: "Your game will be suspended when you lose connection to RetroAchievements and will resume
+            // when you reconnect. This will prevent you from missing achievements due to disconnections."
+            //            }
+
+            Text {
+                Layout.topMargin: 30
+                Layout.fillWidth: true
+                text: qsTr("Notifications")
+                font.pointSize: 11
+                font.family: Constants.regularFontFamily
+                font.weight: Font.DemiBold
+                Layout.bottomMargin: 8
+                color: "#a6a6a6"
+            }
+
+            ToggleOption {
+                Layout.fillWidth: true
+                label: "Achievement unlock notifications"
+                description: "Show a notification when you earn an achievement."
+
+                checked: true
+            }
+
+            // ToggleOption {
+            //     Layout.fillWidth: true
+            //     label: "Play sound"
+            //     Layout.leftMargin: 24
+            // }
+
+            Rectangle {
+                Layout.fillWidth: true
+                Layout.preferredHeight: 1
+                color: "#333333"
+            }
+
+            ToggleOption {
+                Layout.fillWidth: true
+                Layout.minimumHeight: 42
+                label: "Progress notifications"
+                description: "Show a notification when you make progress on an achievement that has progress tracking."
+
+                checked: true
+            }
+
+            Rectangle {
+                Layout.fillWidth: true
+                Layout.preferredHeight: 1
+                color: "#333333"
+            }
+
+            ToggleOption {
+                Layout.fillWidth: true
+                Layout.minimumHeight: 42
+                label: "Completion notifications"
+                description: "Show a notification when you earn all of the achievements for a game."
+
+                checked: true
+            }
+
+            Rectangle {
+                Layout.fillWidth: true
+                Layout.preferredHeight: 1
+                color: "#333333"
+            }
+
+            ToggleOption {
+                Layout.fillWidth: true
+                Layout.minimumHeight: 42
+                label: "Challenge indicators"
+                description: "Show a small indicator on the screen when a challenge achievement is active."
+
+                checked: true
+            }
+
+            Rectangle {
+                Layout.fillWidth: true
+                Layout.preferredHeight: 1
+                color: "#333333"
+            }
+
+            Item {
+                Layout.fillWidth: true
+                Layout.minimumHeight: 42
+                Text {
+                    anchors.left: parent.left
+                    visible: !achievement_manager.loggedIn
+                    text: qsTr("Not logged in to RetroAchievements")
+                    font.pointSize: 12
+                    font.family: Constants.regularFontFamily
+                    color: "white"
+                }
+
+                Text {
+                    anchors.left: parent.left
+                    visible: achievement_manager.loggedIn
+                    text: qsTr("Logged in as %1").arg(achievement_manager.displayName)
+                    font.pointSize: 12
+                    font.family: Constants.regularFontFamily
+                    color: "white"
+                }
+            }
+
+
+            TextField {
+                id: user
+                visible: !achievement_manager.loggedIn
+                Layout.fillWidth: true
+                placeholderText: qsTr("Username")
+            }
+            TextField {
+                id: pass
+                visible: !achievement_manager.loggedIn
+                Layout.fillWidth: true
+                placeholderText: qsTr("Password")
+                echoMode: TextInput.Password
+            }
+
+            Button {
+                Layout.alignment: Qt.AlignRight
+                visible: !achievement_manager.loggedIn
+                text: qsTr("Login")
+                onClicked: {
+                    achievement_manager.logInUserWithPassword(user.text, pass.text)
+                }
+            }
+
+            Button {
+                Layout.alignment: Qt.AlignRight
+                visible: achievement_manager.loggedIn
+                text: qsTr("Log out")
+                onClicked: {
+                    achievement_manager.logout()
+                }
+            }
+        }
+
+        Item {
+            Layout.fillWidth: true
+            Layout.fillHeight: true
+
+        }
+    }
+}