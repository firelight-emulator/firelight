--- conflicted
+++ resolved
@@ -1,19 +1,16 @@
-import QtQuick
-<<<<<<< HEAD
-
-=======
->>>>>>> 3e66f29a
-
-Rectangle {
-    color: "transparent"
-
-    Text {
-        text: "😎 clock"
-        anchors.fill: parent
-        horizontalAlignment: Text.AlignRight
-        verticalAlignment: Text.AlignVCenter
-        color: Constants.colorTestText
-        font.pointSize: 12
-        font.family: Constants.regularFontFamily
-    }
+import QtQuick
+
+
+Rectangle {
+    color: "transparent"
+
+    Text {
+        text: "😎 clock"
+        anchors.fill: parent
+        horizontalAlignment: Text.AlignRight
+        verticalAlignment: Text.AlignVCenter
+        color: Constants.colorTestText
+        font.pointSize: 12
+        font.family: Constants.regularFontFamily
+    }
 }