--- conflicted
+++ resolved
@@ -1,51 +1,47 @@
-import QtQuick
-import QtQuick.Controls
-import QtQuick.Layouts
-<<<<<<< HEAD
-
-=======
->>>>>>> 3e66f29a
-
-Button {
-    id: control
-
-    signal rightClicked()
-
-    autoExclusive: true
-    checkable: true
-    property string labelText
-    property string labelIcon
-    property bool alignRight: false
-    padding: 8
-
-    contentItem: Text {
-        id: buttonText
-        visible: control.width > 52
-        // anchors.fill: parent
-
-        text: control.labelText
-
-        font.pointSize: 11
-        font.family: Constants.regularFontFamily
-        color: control.enabled ? "white" : "#aaaaaa"
-        horizontalAlignment: alignRight ? Text.AlignRight : Text.AlignLeft
-        verticalAlignment: Text.AlignVCenter
-    }
-
-    background: Rectangle {
-        color: control.enabled ? "white" : "transparent"
-        opacity: control.enabled ? (mouse.containsMouse ? (control.pressed ? 0.1 : 0.2) : (control.checked ? 0.3 : "transparent")) : "transparent"
-        radius: 6
-    }
-
-    MouseArea {
-        id: mouse
-        anchors.fill: parent
-        acceptedButtons: Qt.RightButton
-        hoverEnabled: true
-        onClicked: function (event) {
-            control.rightClicked()
-        }
-        cursorShape: control.enabled ? Qt.PointingHandCursor : Qt.ArrowCursor
-    }
+import QtQuick
+import QtQuick.Controls
+import QtQuick.Layouts
+
+Button {
+    id: control
+
+    signal rightClicked()
+
+    autoExclusive: true
+    checkable: true
+    property string labelText
+    property string labelIcon
+    property bool alignRight: false
+    padding: 8
+
+    contentItem: Text {
+        id: buttonText
+        visible: control.width > 52
+        // anchors.fill: parent
+
+        text: control.labelText
+
+        font.pointSize: 11
+        font.family: Constants.regularFontFamily
+        color: control.enabled ? "white" : "#aaaaaa"
+        horizontalAlignment: alignRight ? Text.AlignRight : Text.AlignLeft
+        verticalAlignment: Text.AlignVCenter
+    }
+
+    background: Rectangle {
+        color: control.enabled ? "white" : "transparent"
+        opacity: control.enabled ? (mouse.containsMouse ? (control.pressed ? 0.1 : 0.2) : (control.checked ? 0.3 : "transparent")) : "transparent"
+        radius: 6
+    }
+
+    MouseArea {
+        id: mouse
+        anchors.fill: parent
+        acceptedButtons: Qt.RightButton
+        hoverEnabled: true
+        onClicked: function (event) {
+            control.rightClicked()
+        }
+        cursorShape: control.enabled ? Qt.PointingHandCursor : Qt.ArrowCursor
+    }
 }