import QtQuick
import QtQuick.Controls
import QtQuick.Dialogs
import QtQuick.Window
import QtQuick.Layouts 1.0
import QtQuick.Effects
import Firelight 1.0
<<<<<<< HEAD

=======
>>>>>>> 3e66f29a

ApplicationWindow {
    id: window

    width: 1280
    height: 720

    minimumHeight: 720
    minimumWidth: 1280

    visible: true
    visibility: GeneralSettings.fullscreen ? Window.FullScreen : Window.Windowed

    title: qsTr("Firelight")

    background: Rectangle {
        color: "#1a1b1e"
    }

    AchievementProgressIndicator {
        id: achievementProgressIndicator

        Connections {
            target: achievement_manager

            function onAchievementProgressUpdated(imageUrl, id, name, description, current, desired) {
                achievementProgressIndicator.openWith(imageUrl, name, description, current, desired)
            }
        }
    }

    AchievementUnlockIndicator {
        id: achievementUnlockIndicator

        Connections {
            target: achievement_manager

            function onAchievementUnlocked(name, description) {
                achievementUnlockIndicator.openWith(name, description)
            }
        }
    }

    Component {
        id: libraryPage
        LibraryPage {
            property bool topLevel: true
            property string topLevelName: "library"

            onEntryClicked: function (id) {
                emulator.loadGame(id)
            }
        }
    }

    Component {
        id: modsPage
        DiscoverPage {
            property bool topLevel: true
            property string topLevelName: "mods"
        }
    }


    Component {
        id: controllerPage
        ControllersPage {
            property bool topLevel: true
            property string topLevelName: "controllers"
        }
    }

    Component {
        id: settingsPage
        SettingsPage {
            id: me
            property bool topLevel: true
            property string topLevelName: "settings"

            Keys.onEscapePressed: function () {
                StackView.view.pop()
            }
        }
    }

    Component {
        id: nowPlayingPage
        NowPlayingPage {
            id: me
            property bool topLevel: true
            property string topLevelName: "nowPlaying"

            onBackToMainMenuPressed: function () {
                stackView.push(mainMenu)
            }

            onResumeGamePressed: function () {
                emulatorStack.pop()
            }

            onRestartGamePressed: function () {
                emulator.resetGame()
                emulatorStack.pop()
            }

            onCloseGamePressed: function () {
                closeGameAnimation.start()
            }
        }
    }

    SequentialAnimation {
        id: closeGameAnimation
        ScriptAction {
            script: {
                stackView.push(mainMenu)
            }
        }
        ScriptAction {
            script: {
                emulator.stopEmulation()
            }
        }
        ScriptAction {
            script: {
                emulatorStack.pop()
            }
        }
    }

    Component {
        id: mainMenu

        Item {

            Keys.onEscapePressed: function () {
                closeAppConfirmationDialog.open()
            }
            focus: true

            Pane {
                id: drawer
                anchors.top: parent.top
                anchors.bottom: parent.bottom
                anchors.left: parent.left
                width: 250
                background: Rectangle {
                    color: "#101114"
                }
                padding: 4
                KeyNavigation.right: stackview

                ColumnLayout {
                    anchors.fill: parent
                    spacing: 0

                    Item {
                        Layout.fillWidth: true
                        Layout.preferredHeight: 10
                    }

                    Text {
                        text: "Firelight"
                        opacity: parent.width > 48 ? 1 : 0
                        color: "#dadada"
                        font.pointSize: 12
                        font.weight: Font.DemiBold
                        font.family: Constants.regularFontFamily
                        Layout.fillWidth: true
                        horizontalAlignment: Text.AlignHCenter
                    }

                    Text {
                        text: "alpha (0.4.0a)"
                        opacity: parent.width > 48 ? 1 : 0
                        color: "#dadada"
                        font.pointSize: 8
                        font.weight: Font.DemiBold
                        font.family: Constants.regularFontFamily
                        Layout.fillWidth: true
                        horizontalAlignment: Text.AlignHCenter
                    }

                    Text {
                        Layout.fillWidth: true
                        Layout.preferredHeight: 12
                    }
                    NavMenuButton {
                        id: homeNavButton
                        KeyNavigation.down: libraryNavButton
                        labelText: "Home"
                        labelIcon: "\ue88a"
                        Layout.preferredWidth: parent.width
                        Layout.preferredHeight: 48
                        enabled: false

                        checked: stackview.topLevelName === "home"
                    }
                    NavMenuButton {
                        id: modNavButton
                        KeyNavigation.down: controllersNavButton
                        labelText: "Discover"
                        labelIcon: "\ue87a"
                        Layout.preferredWidth: parent.width
                        Layout.preferredHeight: 48

                        checked: stackview.topLevelName === "mods"

                        onToggled: function () {
                            stackview.replace(null, modsPage)
                        }
                    }
                    NavMenuButton {
                        id: libraryNavButton
                        KeyNavigation.down: modNavButton
                        labelText: "My Library"
                        labelIcon: "\uf53e"
                        Layout.preferredWidth: parent.width
                        Layout.preferredHeight: 48

                        checked: stackview.topLevelName === "library"

                        onToggled: function () {
                            stackview.replace(null, libraryPage)
                        }
                    }
                    NavMenuButton {
                        id: controllersNavButton
                        // KeyNavigation.down: nowPlayingNavButton
                        labelText: "Controllers"
                        labelIcon: "\uf135"
                        Layout.preferredWidth: parent.width
                        Layout.preferredHeight: 48

                        enabled: false

                        checked: stackview.topLevelName === "controllers"

                        onToggled: function () {
                            stackview.replace(null, controllerPage)
                        }
                    }
                    // Rectangle {
                    //     Layout.topMargin: 8
                    //     Layout.bottomMargin: 8
                    //     Layout.preferredWidth: parent.width
                    //     Layout.preferredHeight: 1
                    //     opacity: 0.3
                    //     color: "#dadada"
                    // }
                    // NavMenuButton {
                    //     id: nowPlayingNavButton
                    //     KeyNavigation.down: settingsNavButton
                    //     labelText: "Now Playing"
                    //     labelIcon: "\ue037"
                    //     Layout.preferredWidth: parent.width
                    //     Layout.preferredHeight: 48
                    //
                    //     onToggled: function () {
                    //         stackview.replace(nowPlayingPage)
                    //     }
                    // }
                    Item {
                        Layout.fillWidth: true
                        Layout.fillHeight: true
                    }
                    NavMenuButton {
                        id: nowPlayingNavButton
                        labelText: "Back to game"
                        labelIcon: "\ue037"
                        Layout.preferredWidth: parent.width
                        Layout.preferredHeight: 48

                        visible: emulator.running

                        checkable: false

                        onClicked: function () {
                            stackView.pop()
                            // stackview.push(nowPlayingPage)
                        }
                    }
                    Rectangle {
                        Layout.fillWidth: true
                        Layout.topMargin: 8
                        Layout.bottomMargin: 4
                        Layout.preferredHeight: 1
                        color: "#404143"
                    }
                    // NavMenuButton {
                    //     id: settingsNavButton
                    //     labelText: "Settings"
                    //     labelIcon: "\ue8b8"
                    //     Layout.preferredWidth: parent.width
                    //     Layout.preferredHeight: 48
                    //
                    //     checked: stackview.topLevelName === "settings"
                    //
                    //     onToggled: function () {
                    //         stackView.push(settingsPage)
                    //     }
                    // }

                    RowLayout {
                        Layout.preferredWidth: parent.width
                        Layout.preferredHeight: 48
                        Layout.maximumHeight: 48
                        spacing: 8

                        Button {
                            background: Rectangle {
                                color: "transparent"
                                radius: 4
                            }
                            Layout.preferredHeight: 42
                            Layout.fillWidth: true
                            Layout.alignment: Qt.AlignLeft | Qt.AlignVCenter

                            checkable: false
                            // Layout.fillHeight: true
                            // Layout.fillWidth: true
                        }

                        // NavMenuButton {
                        //     labelText: "Profile"
                        //     labelIcon: "\ue853"
                        //     Layout.fillWidth: true
                        //     Layout.fillHeight: true
                        //
                        //     checked: stackview.topLevelName === "profile"
                        //
                        //     enabled: false
                        // }

                        Button {
                            id: me
                            background: Rectangle {
                                color: enabled ? (me.hovered ? "#404143" : "transparent") : "transparent"
                                radius: 4
                            }
                            Layout.preferredHeight: 42
                            Layout.preferredWidth: 42
                            Layout.alignment: Qt.AlignCenter

                            hoverEnabled: true

                            contentItem: Text {
                                text: "\ue8b8"
                                font.family: Constants.symbolFontFamily
                                horizontalAlignment: Text.AlignHCenter
                                verticalAlignment: Text.AlignVCenter
                                font.pixelSize: 26
                                color: "#c3c3c3"
                            }

                            checkable: false

                            onClicked: {
                                stackView.push(settingsPage)
                            }
                            // Layout.fillHeight: true
                            // Layout.fillWidth: true
                        }
                    }


                }
            }

            Pane {
                id: rightSide

                anchors.top: parent.top
                anchors.right: parent.right
                anchors.bottom: parent.bottom
                anchors.left: drawer.right

                background: Item {
                }

                Pane {
                    width: parent.width
                    height: 48

                    z: 2

                    background: Item {
                    }

                    Button {
                        id: melol
                        anchors.left: parent.left
                        anchors.verticalCenter: parent.verticalCenter
                        // horizontalPadding: 12
                        // verticalPadding: 8

                        enabled: stackview.depth > 1

                        hoverEnabled: false

                        HoverHandler {
                            id: myHover
                            cursorShape: melol.enabled ? Qt.PointingHandCursor : Qt.ForbiddenCursor
                        }

                        background: Rectangle {
                            color: enabled ? myHover.hovered ? "#4e535b" : "#3e434b" : "#3e434b"
                            radius: height / 2
                            // border.color: "#7d848c"
                        }

                        contentItem: Text {
                            text: "\ue5c4"
                            color: enabled ? "white" : "#7d848c"
                            font.pointSize: 11
                            font.family: Constants.symbolFontFamily
                            horizontalAlignment: Text.AlignHCenter
                            verticalAlignment: Text.AlignVCenter
                        }

                        onClicked: {
                            stackview.pop()
                        }
                    }
                }

                StackView {
                    id: stackview
                    anchors.fill: parent

                    property string topLevelName: ""

                    onCurrentItemChanged: {
                        if (currentItem) {
                            let top = stackview.find(function (item, index) {
                                return item.topLevel === true
                            })

                            stackview.topLevelName = top ? top.topLevelName : ""
                        }
                    }

                    initialItem: libraryPage

                    pushEnter: Transition {
                        // PropertyAnimation {
                        //     property: "opacity"
                        //     from: 0
                        //     to: 1
                        //     duration: 200
                        // }
                    }
                    pushExit: Transition {
                        // PropertyAnimation {
                        //     property: "opacity"
                        //     from: 1
                        //     to: 0
                        //     duration: 200
                        // }
                    }
                    popEnter: Transition {
                        // PropertyAnimation {
                        //     property: "opacity"
                        //     from: 0
                        //     to: 1
                        //     duration: 200
                        // }
                    }
                    popExit: Transition {
                        // PropertyAnimation {
                        //     property: "opacity"
                        //     from: 1
                        //     to: 0
                        //     duration: 200
                        // }
                    }
                    replaceEnter: Transition {
                        // ParallelAnimation {
                        //     PropertyAnimation {
                        //         property: "opacity"
                        //         from: 0
                        //         to: 1
                        //         duration: 400
                        //     }
                        //     PropertyAnimation {
                        //         property: "x"
                        //         from: 20
                        //         to: 0
                        //         duration: 250
                        //     }
                        // }
                    }
                    replaceExit: Transition {
                    }
                }
            }

            FirelightDialog {
                id: closeAppConfirmationDialog
                text: "Are you sure you want to close Firelight?"

                onAccepted: {
                    Qt.callLater(Qt.quit)
                }
            }
        }
    }

    SequentialAnimation {
        id: overlayFadeIn
        PropertyAction {
            target: overlay
            property: "opacity"
            value: 0
        }
        PropertyAction {
            target: overlay
            property: "scale"
            value: 1
        }

        PropertyAction {
            target: overlay
            property: "visible"
            value: true
        }

        PropertyAnimation {
            target: overlay
            property: "opacity"
            from: 0
            to: 1
            duration: 350
            easing.type: Easing.InQuad
        }

        ScriptAction {
            script: {
                stackView.pop(StackView.Immediate)
                // emulator.resumeGame()
            }
        }

        PropertyAnimation {
            target: overlay
            property: "opacity"
            from: 1
            to: 0
            duration: 200
            easing.type: Easing.InQuad
        }

        ScriptAction {
            script: {
                emulator.startEmulation()
                // emulator.resumeGame()
            }
        }
    }

    // GameLoader {
    //     id: gameLoader
    //
    //     onGameLoaded: function (entryId, romData, saveData, corePath) {
    //         emulator.loadTheThing(entryId, romData, saveData, corePath)
    //         overlayFadeIn.start()
    //     }
    //
    //     onGameLoadFailedOrphanedPatch: function (entryId) {
    //         patchClickedDialog.open()
    //     }
    // }

    EmulatorPage {
        id: emulator
        visible: false

        onReadyToStart: function () {
            overlayFadeIn.start()
        }

        states: [
            State {
                name: "stopped"
            },
            State {
                name: "suspended"
                PropertyChanges {
                    target: emulatorDimmer
                    opacity: 0.4
                }
                PropertyChanges {
                    emulator {
                        layer.enabled: true
                        blurAmount: 1
                    }
                }
            },
            State {
                name: "running"
                PropertyChanges {
                    target: emulatorDimmer
                    opacity: 0
                }
                PropertyChanges {
                    emulator {
                        layer.enabled: false
                        blurAmount: 0
                    }
                }
            }
        ]

        transitions: [
            Transition {
                from: "*"
                to: "suspended"
                SequentialAnimation {
                    ScriptAction {
                        script: {
                            emulator.pauseGame()
                        }
                    }
                    PropertyAction {
                        target: emulator
                        property: "layer.enabled"
                        value: true
                    }
                    ParallelAnimation {
                        NumberAnimation {
                            properties: "blurAmount"
                            duration: 250
                            easing.type: Easing.InOutQuad
                        }
                        NumberAnimation {
                            target: emulatorDimmer
                            properties: "opacity"
                            duration: 250
                            easing.type: Easing.InOutQuad
                        }
                    }
                }
            },
            Transition {
                from: "*"
                to: "running"
                SequentialAnimation {
                    ParallelAnimation {
                        NumberAnimation {
                            properties: "blurAmount"
                            duration: 250
                            easing.type: Easing.InOutQuad
                        }
                        NumberAnimation {
                            target: emulatorDimmer
                            properties: "opacity"
                            duration: 250
                            easing.type: Easing.InOutQuad
                        }
                    }
                    PropertyAction {
                        target: emulator
                        property: "layer.enabled"
                        value: false
                    }

                    ScriptAction {
                        script: {
                            emulator.resumeGame()
                        }

                    }
                }
            }
        ]

        StackView.visible: true

        StackView.onActivating: {
            state = "running"
        }

        StackView.onDeactivating: {
            state = "suspended"
        }

        property double blurAmount: 0

        Behavior on blurAmount {
            NumberAnimation {
                duration: 250
                easing.type: Easing.InOutQuad
            }
        }

        layer.enabled: false
        layer.effect: MultiEffect {
            source: emulator
            anchors.fill: emulator
            blurEnabled: true
            blurMultiplier: 1.0
            blurMax: 64
            blur: emulator.blurAmount
        }

        Rectangle {
            id: emulatorDimmer
            anchors.fill: parent
            color: "black"
            opacity: 0

            Behavior on opacity {
                NumberAnimation {
                    duration: 250
                    easing.type: Easing.InOutQuad
                }
            }
        }

        Connections {
            target: window_resize_handler

            function onWindowResizeStarted() {
                if (emulator.StackView.view.currentItem === emulator) {
                    emulator.pauseGame()
                }
            }

            function onWindowResizeFinished() {
                if (emulator.StackView.view.currentItem === emulator) {
                    emulator.resumeGame()
                }
            }
        }
    }

    StackView {
        id: emulatorStack
        visible: false

        initialItem: emulator

        Keys.onEscapePressed: {
            if (emulatorStack.currentItem === emulator) {
                // emulatorStack.pop()
                emulatorStack.push(nowPlayingPage)
            } else {
                emulatorStack.pop()
                // emulatorStack.push(mainMenu)
            }
        }

        property bool suspended: false
        property bool running: false

        pushEnter: Transition {
            ParallelAnimation {
                PropertyAnimation {
                    property: "opacity"
                    from: 0
                    to: 1
                    duration: 250
                    easing.type: Easing.InOutQuad
                }
                PropertyAnimation {
                    property: "x"
                    from: -20
                    to: 0
                    duration: 250
                    easing.type: Easing.InOutQuad
                }
            }
        }
        pushExit: Transition {

        }
        popEnter: Transition {
        }
        popExit: Transition {
            ParallelAnimation {
                PropertyAnimation {
                    property: "opacity"
                    from: 1
                    to: 0
                    duration: 250
                    easing.type: Easing.InOutQuad
                }
                PropertyAnimation {
                    property: "x"
                    from: 0
                    to: -20
                    duration: 250
                    easing.type: Easing.InOutQuad
                }
            }
        }
        replaceEnter: Transition {
        }
        replaceExit: Transition {
        }
    }

    StackView {
        id: stackView
        anchors.fill: parent
        focus: true

        initialItem: emulatorStack

        Component.onCompleted: stackView.push(mainMenu, {}, StackView.Immediate)

        pushEnter: Transition {
            ParallelAnimation {
                PropertyAnimation {
                    property: "scale"
                    from: 1.05
                    to: 1
                    duration: 250
                    easing.type: Easing.InOutQuad
                }
                PropertyAnimation {
                    property: "opacity"
                    from: 0
                    to: 1
                    duration: 250
                    easing.type: Easing.InOutQuad
                }
            }
        }
        pushExit: Transition {
            ParallelAnimation {
                PropertyAnimation {
                    property: "opacity"
                    from: 1
                    to: 0
                    duration: 250
                    easing.type: Easing.InOutQuad
                }
                PropertyAnimation {
                    property: "scale"
                    from: 1
                    to: 0.95
                    duration: 250
                    easing.type: Easing.OutQuad
                }
            }
        }
        popEnter: Transition {
            ParallelAnimation {
                PropertyAnimation {
                    property: "scale"
                    from: 0.95
                    to: 1
                    duration: 250
                    easing.type: Easing.InQuad
                }
                PropertyAnimation {
                    property: "opacity"
                    from: 0
                    to: 1
                    duration: 250
                    easing.type: Easing.InOutQuad
                }
            }
        }
        popExit: Transition {
            ParallelAnimation {
                PropertyAnimation {
                    property: "opacity"
                    from: 1
                    to: 0
                    duration: 250
                    easing.type: Easing.InOutQuad
                }
                PropertyAnimation {
                    property: "scale"
                    from: 1
                    to: 1.05
                    duration: 250
                    easing.type: Easing.InOutQuad
                }
            }
        }
    }

    Rectangle {
        id: overlay
        anchors.fill: parent
        color: "black"
        visible: false
    }
}<|MERGE_RESOLUTION|>--- conflicted
+++ resolved
@@ -1,903 +1,899 @@
-import QtQuick
-import QtQuick.Controls
-import QtQuick.Dialogs
-import QtQuick.Window
-import QtQuick.Layouts 1.0
-import QtQuick.Effects
-import Firelight 1.0
-<<<<<<< HEAD
-
-=======
->>>>>>> 3e66f29a
-
-ApplicationWindow {
-    id: window
-
-    width: 1280
-    height: 720
-
-    minimumHeight: 720
-    minimumWidth: 1280
-
-    visible: true
-    visibility: GeneralSettings.fullscreen ? Window.FullScreen : Window.Windowed
-
-    title: qsTr("Firelight")
-
-    background: Rectangle {
-        color: "#1a1b1e"
-    }
-
-    AchievementProgressIndicator {
-        id: achievementProgressIndicator
-
-        Connections {
-            target: achievement_manager
-
-            function onAchievementProgressUpdated(imageUrl, id, name, description, current, desired) {
-                achievementProgressIndicator.openWith(imageUrl, name, description, current, desired)
-            }
-        }
-    }
-
-    AchievementUnlockIndicator {
-        id: achievementUnlockIndicator
-
-        Connections {
-            target: achievement_manager
-
-            function onAchievementUnlocked(name, description) {
-                achievementUnlockIndicator.openWith(name, description)
-            }
-        }
-    }
-
-    Component {
-        id: libraryPage
-        LibraryPage {
-            property bool topLevel: true
-            property string topLevelName: "library"
-
-            onEntryClicked: function (id) {
-                emulator.loadGame(id)
-            }
-        }
-    }
-
-    Component {
-        id: modsPage
-        DiscoverPage {
-            property bool topLevel: true
-            property string topLevelName: "mods"
-        }
-    }
-
-
-    Component {
-        id: controllerPage
-        ControllersPage {
-            property bool topLevel: true
-            property string topLevelName: "controllers"
-        }
-    }
-
-    Component {
-        id: settingsPage
-        SettingsPage {
-            id: me
-            property bool topLevel: true
-            property string topLevelName: "settings"
-
-            Keys.onEscapePressed: function () {
-                StackView.view.pop()
-            }
-        }
-    }
-
-    Component {
-        id: nowPlayingPage
-        NowPlayingPage {
-            id: me
-            property bool topLevel: true
-            property string topLevelName: "nowPlaying"
-
-            onBackToMainMenuPressed: function () {
-                stackView.push(mainMenu)
-            }
-
-            onResumeGamePressed: function () {
-                emulatorStack.pop()
-            }
-
-            onRestartGamePressed: function () {
-                emulator.resetGame()
-                emulatorStack.pop()
-            }
-
-            onCloseGamePressed: function () {
-                closeGameAnimation.start()
-            }
-        }
-    }
-
-    SequentialAnimation {
-        id: closeGameAnimation
-        ScriptAction {
-            script: {
-                stackView.push(mainMenu)
-            }
-        }
-        ScriptAction {
-            script: {
-                emulator.stopEmulation()
-            }
-        }
-        ScriptAction {
-            script: {
-                emulatorStack.pop()
-            }
-        }
-    }
-
-    Component {
-        id: mainMenu
-
-        Item {
-
-            Keys.onEscapePressed: function () {
-                closeAppConfirmationDialog.open()
-            }
-            focus: true
-
-            Pane {
-                id: drawer
-                anchors.top: parent.top
-                anchors.bottom: parent.bottom
-                anchors.left: parent.left
-                width: 250
-                background: Rectangle {
-                    color: "#101114"
-                }
-                padding: 4
-                KeyNavigation.right: stackview
-
-                ColumnLayout {
-                    anchors.fill: parent
-                    spacing: 0
-
-                    Item {
-                        Layout.fillWidth: true
-                        Layout.preferredHeight: 10
-                    }
-
-                    Text {
-                        text: "Firelight"
-                        opacity: parent.width > 48 ? 1 : 0
-                        color: "#dadada"
-                        font.pointSize: 12
-                        font.weight: Font.DemiBold
-                        font.family: Constants.regularFontFamily
-                        Layout.fillWidth: true
-                        horizontalAlignment: Text.AlignHCenter
-                    }
-
-                    Text {
-                        text: "alpha (0.4.0a)"
-                        opacity: parent.width > 48 ? 1 : 0
-                        color: "#dadada"
-                        font.pointSize: 8
-                        font.weight: Font.DemiBold
-                        font.family: Constants.regularFontFamily
-                        Layout.fillWidth: true
-                        horizontalAlignment: Text.AlignHCenter
-                    }
-
-                    Text {
-                        Layout.fillWidth: true
-                        Layout.preferredHeight: 12
-                    }
-                    NavMenuButton {
-                        id: homeNavButton
-                        KeyNavigation.down: libraryNavButton
-                        labelText: "Home"
-                        labelIcon: "\ue88a"
-                        Layout.preferredWidth: parent.width
-                        Layout.preferredHeight: 48
-                        enabled: false
-
-                        checked: stackview.topLevelName === "home"
-                    }
-                    NavMenuButton {
-                        id: modNavButton
-                        KeyNavigation.down: controllersNavButton
-                        labelText: "Discover"
-                        labelIcon: "\ue87a"
-                        Layout.preferredWidth: parent.width
-                        Layout.preferredHeight: 48
-
-                        checked: stackview.topLevelName === "mods"
-
-                        onToggled: function () {
-                            stackview.replace(null, modsPage)
-                        }
-                    }
-                    NavMenuButton {
-                        id: libraryNavButton
-                        KeyNavigation.down: modNavButton
-                        labelText: "My Library"
-                        labelIcon: "\uf53e"
-                        Layout.preferredWidth: parent.width
-                        Layout.preferredHeight: 48
-
-                        checked: stackview.topLevelName === "library"
-
-                        onToggled: function () {
-                            stackview.replace(null, libraryPage)
-                        }
-                    }
-                    NavMenuButton {
-                        id: controllersNavButton
-                        // KeyNavigation.down: nowPlayingNavButton
-                        labelText: "Controllers"
-                        labelIcon: "\uf135"
-                        Layout.preferredWidth: parent.width
-                        Layout.preferredHeight: 48
-
-                        enabled: false
-
-                        checked: stackview.topLevelName === "controllers"
-
-                        onToggled: function () {
-                            stackview.replace(null, controllerPage)
-                        }
-                    }
-                    // Rectangle {
-                    //     Layout.topMargin: 8
-                    //     Layout.bottomMargin: 8
-                    //     Layout.preferredWidth: parent.width
-                    //     Layout.preferredHeight: 1
-                    //     opacity: 0.3
-                    //     color: "#dadada"
-                    // }
-                    // NavMenuButton {
-                    //     id: nowPlayingNavButton
-                    //     KeyNavigation.down: settingsNavButton
-                    //     labelText: "Now Playing"
-                    //     labelIcon: "\ue037"
-                    //     Layout.preferredWidth: parent.width
-                    //     Layout.preferredHeight: 48
-                    //
-                    //     onToggled: function () {
-                    //         stackview.replace(nowPlayingPage)
-                    //     }
-                    // }
-                    Item {
-                        Layout.fillWidth: true
-                        Layout.fillHeight: true
-                    }
-                    NavMenuButton {
-                        id: nowPlayingNavButton
-                        labelText: "Back to game"
-                        labelIcon: "\ue037"
-                        Layout.preferredWidth: parent.width
-                        Layout.preferredHeight: 48
-
-                        visible: emulator.running
-
-                        checkable: false
-
-                        onClicked: function () {
-                            stackView.pop()
-                            // stackview.push(nowPlayingPage)
-                        }
-                    }
-                    Rectangle {
-                        Layout.fillWidth: true
-                        Layout.topMargin: 8
-                        Layout.bottomMargin: 4
-                        Layout.preferredHeight: 1
-                        color: "#404143"
-                    }
-                    // NavMenuButton {
-                    //     id: settingsNavButton
-                    //     labelText: "Settings"
-                    //     labelIcon: "\ue8b8"
-                    //     Layout.preferredWidth: parent.width
-                    //     Layout.preferredHeight: 48
-                    //
-                    //     checked: stackview.topLevelName === "settings"
-                    //
-                    //     onToggled: function () {
-                    //         stackView.push(settingsPage)
-                    //     }
-                    // }
-
-                    RowLayout {
-                        Layout.preferredWidth: parent.width
-                        Layout.preferredHeight: 48
-                        Layout.maximumHeight: 48
-                        spacing: 8
-
-                        Button {
-                            background: Rectangle {
-                                color: "transparent"
-                                radius: 4
-                            }
-                            Layout.preferredHeight: 42
-                            Layout.fillWidth: true
-                            Layout.alignment: Qt.AlignLeft | Qt.AlignVCenter
-
-                            checkable: false
-                            // Layout.fillHeight: true
-                            // Layout.fillWidth: true
-                        }
-
-                        // NavMenuButton {
-                        //     labelText: "Profile"
-                        //     labelIcon: "\ue853"
-                        //     Layout.fillWidth: true
-                        //     Layout.fillHeight: true
-                        //
-                        //     checked: stackview.topLevelName === "profile"
-                        //
-                        //     enabled: false
-                        // }
-
-                        Button {
-                            id: me
-                            background: Rectangle {
-                                color: enabled ? (me.hovered ? "#404143" : "transparent") : "transparent"
-                                radius: 4
-                            }
-                            Layout.preferredHeight: 42
-                            Layout.preferredWidth: 42
-                            Layout.alignment: Qt.AlignCenter
-
-                            hoverEnabled: true
-
-                            contentItem: Text {
-                                text: "\ue8b8"
-                                font.family: Constants.symbolFontFamily
-                                horizontalAlignment: Text.AlignHCenter
-                                verticalAlignment: Text.AlignVCenter
-                                font.pixelSize: 26
-                                color: "#c3c3c3"
-                            }
-
-                            checkable: false
-
-                            onClicked: {
-                                stackView.push(settingsPage)
-                            }
-                            // Layout.fillHeight: true
-                            // Layout.fillWidth: true
-                        }
-                    }
-
-
-                }
-            }
-
-            Pane {
-                id: rightSide
-
-                anchors.top: parent.top
-                anchors.right: parent.right
-                anchors.bottom: parent.bottom
-                anchors.left: drawer.right
-
-                background: Item {
-                }
-
-                Pane {
-                    width: parent.width
-                    height: 48
-
-                    z: 2
-
-                    background: Item {
-                    }
-
-                    Button {
-                        id: melol
-                        anchors.left: parent.left
-                        anchors.verticalCenter: parent.verticalCenter
-                        // horizontalPadding: 12
-                        // verticalPadding: 8
-
-                        enabled: stackview.depth > 1
-
-                        hoverEnabled: false
-
-                        HoverHandler {
-                            id: myHover
-                            cursorShape: melol.enabled ? Qt.PointingHandCursor : Qt.ForbiddenCursor
-                        }
-
-                        background: Rectangle {
-                            color: enabled ? myHover.hovered ? "#4e535b" : "#3e434b" : "#3e434b"
-                            radius: height / 2
-                            // border.color: "#7d848c"
-                        }
-
-                        contentItem: Text {
-                            text: "\ue5c4"
-                            color: enabled ? "white" : "#7d848c"
-                            font.pointSize: 11
-                            font.family: Constants.symbolFontFamily
-                            horizontalAlignment: Text.AlignHCenter
-                            verticalAlignment: Text.AlignVCenter
-                        }
-
-                        onClicked: {
-                            stackview.pop()
-                        }
-                    }
-                }
-
-                StackView {
-                    id: stackview
-                    anchors.fill: parent
-
-                    property string topLevelName: ""
-
-                    onCurrentItemChanged: {
-                        if (currentItem) {
-                            let top = stackview.find(function (item, index) {
-                                return item.topLevel === true
-                            })
-
-                            stackview.topLevelName = top ? top.topLevelName : ""
-                        }
-                    }
-
-                    initialItem: libraryPage
-
-                    pushEnter: Transition {
-                        // PropertyAnimation {
-                        //     property: "opacity"
-                        //     from: 0
-                        //     to: 1
-                        //     duration: 200
-                        // }
-                    }
-                    pushExit: Transition {
-                        // PropertyAnimation {
-                        //     property: "opacity"
-                        //     from: 1
-                        //     to: 0
-                        //     duration: 200
-                        // }
-                    }
-                    popEnter: Transition {
-                        // PropertyAnimation {
-                        //     property: "opacity"
-                        //     from: 0
-                        //     to: 1
-                        //     duration: 200
-                        // }
-                    }
-                    popExit: Transition {
-                        // PropertyAnimation {
-                        //     property: "opacity"
-                        //     from: 1
-                        //     to: 0
-                        //     duration: 200
-                        // }
-                    }
-                    replaceEnter: Transition {
-                        // ParallelAnimation {
-                        //     PropertyAnimation {
-                        //         property: "opacity"
-                        //         from: 0
-                        //         to: 1
-                        //         duration: 400
-                        //     }
-                        //     PropertyAnimation {
-                        //         property: "x"
-                        //         from: 20
-                        //         to: 0
-                        //         duration: 250
-                        //     }
-                        // }
-                    }
-                    replaceExit: Transition {
-                    }
-                }
-            }
-
-            FirelightDialog {
-                id: closeAppConfirmationDialog
-                text: "Are you sure you want to close Firelight?"
-
-                onAccepted: {
-                    Qt.callLater(Qt.quit)
-                }
-            }
-        }
-    }
-
-    SequentialAnimation {
-        id: overlayFadeIn
-        PropertyAction {
-            target: overlay
-            property: "opacity"
-            value: 0
-        }
-        PropertyAction {
-            target: overlay
-            property: "scale"
-            value: 1
-        }
-
-        PropertyAction {
-            target: overlay
-            property: "visible"
-            value: true
-        }
-
-        PropertyAnimation {
-            target: overlay
-            property: "opacity"
-            from: 0
-            to: 1
-            duration: 350
-            easing.type: Easing.InQuad
-        }
-
-        ScriptAction {
-            script: {
-                stackView.pop(StackView.Immediate)
-                // emulator.resumeGame()
-            }
-        }
-
-        PropertyAnimation {
-            target: overlay
-            property: "opacity"
-            from: 1
-            to: 0
-            duration: 200
-            easing.type: Easing.InQuad
-        }
-
-        ScriptAction {
-            script: {
-                emulator.startEmulation()
-                // emulator.resumeGame()
-            }
-        }
-    }
-
-    // GameLoader {
-    //     id: gameLoader
-    //
-    //     onGameLoaded: function (entryId, romData, saveData, corePath) {
-    //         emulator.loadTheThing(entryId, romData, saveData, corePath)
-    //         overlayFadeIn.start()
-    //     }
-    //
-    //     onGameLoadFailedOrphanedPatch: function (entryId) {
-    //         patchClickedDialog.open()
-    //     }
-    // }
-
-    EmulatorPage {
-        id: emulator
-        visible: false
-
-        onReadyToStart: function () {
-            overlayFadeIn.start()
-        }
-
-        states: [
-            State {
-                name: "stopped"
-            },
-            State {
-                name: "suspended"
-                PropertyChanges {
-                    target: emulatorDimmer
-                    opacity: 0.4
-                }
-                PropertyChanges {
-                    emulator {
-                        layer.enabled: true
-                        blurAmount: 1
-                    }
-                }
-            },
-            State {
-                name: "running"
-                PropertyChanges {
-                    target: emulatorDimmer
-                    opacity: 0
-                }
-                PropertyChanges {
-                    emulator {
-                        layer.enabled: false
-                        blurAmount: 0
-                    }
-                }
-            }
-        ]
-
-        transitions: [
-            Transition {
-                from: "*"
-                to: "suspended"
-                SequentialAnimation {
-                    ScriptAction {
-                        script: {
-                            emulator.pauseGame()
-                        }
-                    }
-                    PropertyAction {
-                        target: emulator
-                        property: "layer.enabled"
-                        value: true
-                    }
-                    ParallelAnimation {
-                        NumberAnimation {
-                            properties: "blurAmount"
-                            duration: 250
-                            easing.type: Easing.InOutQuad
-                        }
-                        NumberAnimation {
-                            target: emulatorDimmer
-                            properties: "opacity"
-                            duration: 250
-                            easing.type: Easing.InOutQuad
-                        }
-                    }
-                }
-            },
-            Transition {
-                from: "*"
-                to: "running"
-                SequentialAnimation {
-                    ParallelAnimation {
-                        NumberAnimation {
-                            properties: "blurAmount"
-                            duration: 250
-                            easing.type: Easing.InOutQuad
-                        }
-                        NumberAnimation {
-                            target: emulatorDimmer
-                            properties: "opacity"
-                            duration: 250
-                            easing.type: Easing.InOutQuad
-                        }
-                    }
-                    PropertyAction {
-                        target: emulator
-                        property: "layer.enabled"
-                        value: false
-                    }
-
-                    ScriptAction {
-                        script: {
-                            emulator.resumeGame()
-                        }
-
-                    }
-                }
-            }
-        ]
-
-        StackView.visible: true
-
-        StackView.onActivating: {
-            state = "running"
-        }
-
-        StackView.onDeactivating: {
-            state = "suspended"
-        }
-
-        property double blurAmount: 0
-
-        Behavior on blurAmount {
-            NumberAnimation {
-                duration: 250
-                easing.type: Easing.InOutQuad
-            }
-        }
-
-        layer.enabled: false
-        layer.effect: MultiEffect {
-            source: emulator
-            anchors.fill: emulator
-            blurEnabled: true
-            blurMultiplier: 1.0
-            blurMax: 64
-            blur: emulator.blurAmount
-        }
-
-        Rectangle {
-            id: emulatorDimmer
-            anchors.fill: parent
-            color: "black"
-            opacity: 0
-
-            Behavior on opacity {
-                NumberAnimation {
-                    duration: 250
-                    easing.type: Easing.InOutQuad
-                }
-            }
-        }
-
-        Connections {
-            target: window_resize_handler
-
-            function onWindowResizeStarted() {
-                if (emulator.StackView.view.currentItem === emulator) {
-                    emulator.pauseGame()
-                }
-            }
-
-            function onWindowResizeFinished() {
-                if (emulator.StackView.view.currentItem === emulator) {
-                    emulator.resumeGame()
-                }
-            }
-        }
-    }
-
-    StackView {
-        id: emulatorStack
-        visible: false
-
-        initialItem: emulator
-
-        Keys.onEscapePressed: {
-            if (emulatorStack.currentItem === emulator) {
-                // emulatorStack.pop()
-                emulatorStack.push(nowPlayingPage)
-            } else {
-                emulatorStack.pop()
-                // emulatorStack.push(mainMenu)
-            }
-        }
-
-        property bool suspended: false
-        property bool running: false
-
-        pushEnter: Transition {
-            ParallelAnimation {
-                PropertyAnimation {
-                    property: "opacity"
-                    from: 0
-                    to: 1
-                    duration: 250
-                    easing.type: Easing.InOutQuad
-                }
-                PropertyAnimation {
-                    property: "x"
-                    from: -20
-                    to: 0
-                    duration: 250
-                    easing.type: Easing.InOutQuad
-                }
-            }
-        }
-        pushExit: Transition {
-
-        }
-        popEnter: Transition {
-        }
-        popExit: Transition {
-            ParallelAnimation {
-                PropertyAnimation {
-                    property: "opacity"
-                    from: 1
-                    to: 0
-                    duration: 250
-                    easing.type: Easing.InOutQuad
-                }
-                PropertyAnimation {
-                    property: "x"
-                    from: 0
-                    to: -20
-                    duration: 250
-                    easing.type: Easing.InOutQuad
-                }
-            }
-        }
-        replaceEnter: Transition {
-        }
-        replaceExit: Transition {
-        }
-    }
-
-    StackView {
-        id: stackView
-        anchors.fill: parent
-        focus: true
-
-        initialItem: emulatorStack
-
-        Component.onCompleted: stackView.push(mainMenu, {}, StackView.Immediate)
-
-        pushEnter: Transition {
-            ParallelAnimation {
-                PropertyAnimation {
-                    property: "scale"
-                    from: 1.05
-                    to: 1
-                    duration: 250
-                    easing.type: Easing.InOutQuad
-                }
-                PropertyAnimation {
-                    property: "opacity"
-                    from: 0
-                    to: 1
-                    duration: 250
-                    easing.type: Easing.InOutQuad
-                }
-            }
-        }
-        pushExit: Transition {
-            ParallelAnimation {
-                PropertyAnimation {
-                    property: "opacity"
-                    from: 1
-                    to: 0
-                    duration: 250
-                    easing.type: Easing.InOutQuad
-                }
-                PropertyAnimation {
-                    property: "scale"
-                    from: 1
-                    to: 0.95
-                    duration: 250
-                    easing.type: Easing.OutQuad
-                }
-            }
-        }
-        popEnter: Transition {
-            ParallelAnimation {
-                PropertyAnimation {
-                    property: "scale"
-                    from: 0.95
-                    to: 1
-                    duration: 250
-                    easing.type: Easing.InQuad
-                }
-                PropertyAnimation {
-                    property: "opacity"
-                    from: 0
-                    to: 1
-                    duration: 250
-                    easing.type: Easing.InOutQuad
-                }
-            }
-        }
-        popExit: Transition {
-            ParallelAnimation {
-                PropertyAnimation {
-                    property: "opacity"
-                    from: 1
-                    to: 0
-                    duration: 250
-                    easing.type: Easing.InOutQuad
-                }
-                PropertyAnimation {
-                    property: "scale"
-                    from: 1
-                    to: 1.05
-                    duration: 250
-                    easing.type: Easing.InOutQuad
-                }
-            }
-        }
-    }
-
-    Rectangle {
-        id: overlay
-        anchors.fill: parent
-        color: "black"
-        visible: false
-    }
-}+import QtQuick
+import QtQuick.Controls
+import QtQuick.Dialogs
+import QtQuick.Window
+import QtQuick.Layouts 1.0
+import QtQuick.Effects
+import Firelight 1.0
+
+ApplicationWindow {
+    id: window
+
+    width: 1280
+    height: 720
+
+    minimumHeight: 720
+    minimumWidth: 1280
+
+    visible: true
+    visibility: GeneralSettings.fullscreen ? Window.FullScreen : Window.Windowed
+
+    title: qsTr("Firelight")
+
+    background: Rectangle {
+        color: "#1a1b1e"
+    }
+
+    AchievementProgressIndicator {
+        id: achievementProgressIndicator
+
+        Connections {
+            target: achievement_manager
+
+            function onAchievementProgressUpdated(imageUrl, id, name, description, current, desired) {
+                achievementProgressIndicator.openWith(imageUrl, name, description, current, desired)
+            }
+        }
+    }
+
+    AchievementUnlockIndicator {
+        id: achievementUnlockIndicator
+
+        Connections {
+            target: achievement_manager
+
+            function onAchievementUnlocked(name, description) {
+                achievementUnlockIndicator.openWith(name, description)
+            }
+        }
+    }
+
+    Component {
+        id: libraryPage
+        LibraryPage {
+            property bool topLevel: true
+            property string topLevelName: "library"
+
+            onEntryClicked: function (id) {
+                emulator.loadGame(id)
+            }
+        }
+    }
+
+    Component {
+        id: modsPage
+        DiscoverPage {
+            property bool topLevel: true
+            property string topLevelName: "mods"
+        }
+    }
+
+
+    Component {
+        id: controllerPage
+        ControllersPage {
+            property bool topLevel: true
+            property string topLevelName: "controllers"
+        }
+    }
+
+    Component {
+        id: settingsPage
+        SettingsPage {
+            id: me
+            property bool topLevel: true
+            property string topLevelName: "settings"
+
+            Keys.onEscapePressed: function () {
+                StackView.view.pop()
+            }
+        }
+    }
+
+    Component {
+        id: nowPlayingPage
+        NowPlayingPage {
+            id: me
+            property bool topLevel: true
+            property string topLevelName: "nowPlaying"
+
+            onBackToMainMenuPressed: function () {
+                stackView.push(mainMenu)
+            }
+
+            onResumeGamePressed: function () {
+                emulatorStack.pop()
+            }
+
+            onRestartGamePressed: function () {
+                emulator.resetGame()
+                emulatorStack.pop()
+            }
+
+            onCloseGamePressed: function () {
+                closeGameAnimation.start()
+            }
+        }
+    }
+
+    SequentialAnimation {
+        id: closeGameAnimation
+        ScriptAction {
+            script: {
+                stackView.push(mainMenu)
+            }
+        }
+        ScriptAction {
+            script: {
+                emulator.stopEmulation()
+            }
+        }
+        ScriptAction {
+            script: {
+                emulatorStack.pop()
+            }
+        }
+    }
+
+    Component {
+        id: mainMenu
+
+        Item {
+
+            Keys.onEscapePressed: function () {
+                closeAppConfirmationDialog.open()
+            }
+            focus: true
+
+            Pane {
+                id: drawer
+                anchors.top: parent.top
+                anchors.bottom: parent.bottom
+                anchors.left: parent.left
+                width: 250
+                background: Rectangle {
+                    color: "#101114"
+                }
+                padding: 4
+                KeyNavigation.right: stackview
+
+                ColumnLayout {
+                    anchors.fill: parent
+                    spacing: 0
+
+                    Item {
+                        Layout.fillWidth: true
+                        Layout.preferredHeight: 10
+                    }
+
+                    Text {
+                        text: "Firelight"
+                        opacity: parent.width > 48 ? 1 : 0
+                        color: "#dadada"
+                        font.pointSize: 12
+                        font.weight: Font.DemiBold
+                        font.family: Constants.regularFontFamily
+                        Layout.fillWidth: true
+                        horizontalAlignment: Text.AlignHCenter
+                    }
+
+                    Text {
+                        text: "alpha (0.4.0a)"
+                        opacity: parent.width > 48 ? 1 : 0
+                        color: "#dadada"
+                        font.pointSize: 8
+                        font.weight: Font.DemiBold
+                        font.family: Constants.regularFontFamily
+                        Layout.fillWidth: true
+                        horizontalAlignment: Text.AlignHCenter
+                    }
+
+                    Text {
+                        Layout.fillWidth: true
+                        Layout.preferredHeight: 12
+                    }
+                    NavMenuButton {
+                        id: homeNavButton
+                        KeyNavigation.down: libraryNavButton
+                        labelText: "Home"
+                        labelIcon: "\ue88a"
+                        Layout.preferredWidth: parent.width
+                        Layout.preferredHeight: 48
+                        enabled: false
+
+                        checked: stackview.topLevelName === "home"
+                    }
+                    NavMenuButton {
+                        id: modNavButton
+                        KeyNavigation.down: controllersNavButton
+                        labelText: "Discover"
+                        labelIcon: "\ue87a"
+                        Layout.preferredWidth: parent.width
+                        Layout.preferredHeight: 48
+
+                        checked: stackview.topLevelName === "mods"
+
+                        onToggled: function () {
+                            stackview.replace(null, modsPage)
+                        }
+                    }
+                    NavMenuButton {
+                        id: libraryNavButton
+                        KeyNavigation.down: modNavButton
+                        labelText: "My Library"
+                        labelIcon: "\uf53e"
+                        Layout.preferredWidth: parent.width
+                        Layout.preferredHeight: 48
+
+                        checked: stackview.topLevelName === "library"
+
+                        onToggled: function () {
+                            stackview.replace(null, libraryPage)
+                        }
+                    }
+                    NavMenuButton {
+                        id: controllersNavButton
+                        // KeyNavigation.down: nowPlayingNavButton
+                        labelText: "Controllers"
+                        labelIcon: "\uf135"
+                        Layout.preferredWidth: parent.width
+                        Layout.preferredHeight: 48
+
+                        enabled: false
+
+                        checked: stackview.topLevelName === "controllers"
+
+                        onToggled: function () {
+                            stackview.replace(null, controllerPage)
+                        }
+                    }
+                    // Rectangle {
+                    //     Layout.topMargin: 8
+                    //     Layout.bottomMargin: 8
+                    //     Layout.preferredWidth: parent.width
+                    //     Layout.preferredHeight: 1
+                    //     opacity: 0.3
+                    //     color: "#dadada"
+                    // }
+                    // NavMenuButton {
+                    //     id: nowPlayingNavButton
+                    //     KeyNavigation.down: settingsNavButton
+                    //     labelText: "Now Playing"
+                    //     labelIcon: "\ue037"
+                    //     Layout.preferredWidth: parent.width
+                    //     Layout.preferredHeight: 48
+                    //
+                    //     onToggled: function () {
+                    //         stackview.replace(nowPlayingPage)
+                    //     }
+                    // }
+                    Item {
+                        Layout.fillWidth: true
+                        Layout.fillHeight: true
+                    }
+                    NavMenuButton {
+                        id: nowPlayingNavButton
+                        labelText: "Back to game"
+                        labelIcon: "\ue037"
+                        Layout.preferredWidth: parent.width
+                        Layout.preferredHeight: 48
+
+                        visible: emulator.running
+
+                        checkable: false
+
+                        onClicked: function () {
+                            stackView.pop()
+                            // stackview.push(nowPlayingPage)
+                        }
+                    }
+                    Rectangle {
+                        Layout.fillWidth: true
+                        Layout.topMargin: 8
+                        Layout.bottomMargin: 4
+                        Layout.preferredHeight: 1
+                        color: "#404143"
+                    }
+                    // NavMenuButton {
+                    //     id: settingsNavButton
+                    //     labelText: "Settings"
+                    //     labelIcon: "\ue8b8"
+                    //     Layout.preferredWidth: parent.width
+                    //     Layout.preferredHeight: 48
+                    //
+                    //     checked: stackview.topLevelName === "settings"
+                    //
+                    //     onToggled: function () {
+                    //         stackView.push(settingsPage)
+                    //     }
+                    // }
+
+                    RowLayout {
+                        Layout.preferredWidth: parent.width
+                        Layout.preferredHeight: 48
+                        Layout.maximumHeight: 48
+                        spacing: 8
+
+                        Button {
+                            background: Rectangle {
+                                color: "transparent"
+                                radius: 4
+                            }
+                            Layout.preferredHeight: 42
+                            Layout.fillWidth: true
+                            Layout.alignment: Qt.AlignLeft | Qt.AlignVCenter
+
+                            checkable: false
+                            // Layout.fillHeight: true
+                            // Layout.fillWidth: true
+                        }
+
+                        // NavMenuButton {
+                        //     labelText: "Profile"
+                        //     labelIcon: "\ue853"
+                        //     Layout.fillWidth: true
+                        //     Layout.fillHeight: true
+                        //
+                        //     checked: stackview.topLevelName === "profile"
+                        //
+                        //     enabled: false
+                        // }
+
+                        Button {
+                            id: me
+                            background: Rectangle {
+                                color: enabled ? (me.hovered ? "#404143" : "transparent") : "transparent"
+                                radius: 4
+                            }
+                            Layout.preferredHeight: 42
+                            Layout.preferredWidth: 42
+                            Layout.alignment: Qt.AlignCenter
+
+                            hoverEnabled: true
+
+                            contentItem: Text {
+                                text: "\ue8b8"
+                                font.family: Constants.symbolFontFamily
+                                horizontalAlignment: Text.AlignHCenter
+                                verticalAlignment: Text.AlignVCenter
+                                font.pixelSize: 26
+                                color: "#c3c3c3"
+                            }
+
+                            checkable: false
+
+                            onClicked: {
+                                stackView.push(settingsPage)
+                            }
+                            // Layout.fillHeight: true
+                            // Layout.fillWidth: true
+                        }
+                    }
+
+
+                }
+            }
+
+            Pane {
+                id: rightSide
+
+                anchors.top: parent.top
+                anchors.right: parent.right
+                anchors.bottom: parent.bottom
+                anchors.left: drawer.right
+
+                background: Item {
+                }
+
+                Pane {
+                    width: parent.width
+                    height: 48
+
+                    z: 2
+
+                    background: Item {
+                    }
+
+                    Button {
+                        id: melol
+                        anchors.left: parent.left
+                        anchors.verticalCenter: parent.verticalCenter
+                        // horizontalPadding: 12
+                        // verticalPadding: 8
+
+                        enabled: stackview.depth > 1
+
+                        hoverEnabled: false
+
+                        HoverHandler {
+                            id: myHover
+                            cursorShape: melol.enabled ? Qt.PointingHandCursor : Qt.ForbiddenCursor
+                        }
+
+                        background: Rectangle {
+                            color: enabled ? myHover.hovered ? "#4e535b" : "#3e434b" : "#3e434b"
+                            radius: height / 2
+                            // border.color: "#7d848c"
+                        }
+
+                        contentItem: Text {
+                            text: "\ue5c4"
+                            color: enabled ? "white" : "#7d848c"
+                            font.pointSize: 11
+                            font.family: Constants.symbolFontFamily
+                            horizontalAlignment: Text.AlignHCenter
+                            verticalAlignment: Text.AlignVCenter
+                        }
+
+                        onClicked: {
+                            stackview.pop()
+                        }
+                    }
+                }
+
+                StackView {
+                    id: stackview
+                    anchors.fill: parent
+
+                    property string topLevelName: ""
+
+                    onCurrentItemChanged: {
+                        if (currentItem) {
+                            let top = stackview.find(function (item, index) {
+                                return item.topLevel === true
+                            })
+
+                            stackview.topLevelName = top ? top.topLevelName : ""
+                        }
+                    }
+
+                    initialItem: libraryPage
+
+                    pushEnter: Transition {
+                        // PropertyAnimation {
+                        //     property: "opacity"
+                        //     from: 0
+                        //     to: 1
+                        //     duration: 200
+                        // }
+                    }
+                    pushExit: Transition {
+                        // PropertyAnimation {
+                        //     property: "opacity"
+                        //     from: 1
+                        //     to: 0
+                        //     duration: 200
+                        // }
+                    }
+                    popEnter: Transition {
+                        // PropertyAnimation {
+                        //     property: "opacity"
+                        //     from: 0
+                        //     to: 1
+                        //     duration: 200
+                        // }
+                    }
+                    popExit: Transition {
+                        // PropertyAnimation {
+                        //     property: "opacity"
+                        //     from: 1
+                        //     to: 0
+                        //     duration: 200
+                        // }
+                    }
+                    replaceEnter: Transition {
+                        // ParallelAnimation {
+                        //     PropertyAnimation {
+                        //         property: "opacity"
+                        //         from: 0
+                        //         to: 1
+                        //         duration: 400
+                        //     }
+                        //     PropertyAnimation {
+                        //         property: "x"
+                        //         from: 20
+                        //         to: 0
+                        //         duration: 250
+                        //     }
+                        // }
+                    }
+                    replaceExit: Transition {
+                    }
+                }
+            }
+
+            FirelightDialog {
+                id: closeAppConfirmationDialog
+                text: "Are you sure you want to close Firelight?"
+
+                onAccepted: {
+                    Qt.callLater(Qt.quit)
+                }
+            }
+        }
+    }
+
+    SequentialAnimation {
+        id: overlayFadeIn
+        PropertyAction {
+            target: overlay
+            property: "opacity"
+            value: 0
+        }
+        PropertyAction {
+            target: overlay
+            property: "scale"
+            value: 1
+        }
+
+        PropertyAction {
+            target: overlay
+            property: "visible"
+            value: true
+        }
+
+        PropertyAnimation {
+            target: overlay
+            property: "opacity"
+            from: 0
+            to: 1
+            duration: 350
+            easing.type: Easing.InQuad
+        }
+
+        ScriptAction {
+            script: {
+                stackView.pop(StackView.Immediate)
+                // emulator.resumeGame()
+            }
+        }
+
+        PropertyAnimation {
+            target: overlay
+            property: "opacity"
+            from: 1
+            to: 0
+            duration: 200
+            easing.type: Easing.InQuad
+        }
+
+        ScriptAction {
+            script: {
+                emulator.startEmulation()
+                // emulator.resumeGame()
+            }
+        }
+    }
+
+    // GameLoader {
+    //     id: gameLoader
+    //
+    //     onGameLoaded: function (entryId, romData, saveData, corePath) {
+    //         emulator.loadTheThing(entryId, romData, saveData, corePath)
+    //         overlayFadeIn.start()
+    //     }
+    //
+    //     onGameLoadFailedOrphanedPatch: function (entryId) {
+    //         patchClickedDialog.open()
+    //     }
+    // }
+
+    EmulatorPage {
+        id: emulator
+        visible: false
+
+        onReadyToStart: function () {
+            overlayFadeIn.start()
+        }
+
+        states: [
+            State {
+                name: "stopped"
+            },
+            State {
+                name: "suspended"
+                PropertyChanges {
+                    target: emulatorDimmer
+                    opacity: 0.4
+                }
+                PropertyChanges {
+                    emulator {
+                        layer.enabled: true
+                        blurAmount: 1
+                    }
+                }
+            },
+            State {
+                name: "running"
+                PropertyChanges {
+                    target: emulatorDimmer
+                    opacity: 0
+                }
+                PropertyChanges {
+                    emulator {
+                        layer.enabled: false
+                        blurAmount: 0
+                    }
+                }
+            }
+        ]
+
+        transitions: [
+            Transition {
+                from: "*"
+                to: "suspended"
+                SequentialAnimation {
+                    ScriptAction {
+                        script: {
+                            emulator.pauseGame()
+                        }
+                    }
+                    PropertyAction {
+                        target: emulator
+                        property: "layer.enabled"
+                        value: true
+                    }
+                    ParallelAnimation {
+                        NumberAnimation {
+                            properties: "blurAmount"
+                            duration: 250
+                            easing.type: Easing.InOutQuad
+                        }
+                        NumberAnimation {
+                            target: emulatorDimmer
+                            properties: "opacity"
+                            duration: 250
+                            easing.type: Easing.InOutQuad
+                        }
+                    }
+                }
+            },
+            Transition {
+                from: "*"
+                to: "running"
+                SequentialAnimation {
+                    ParallelAnimation {
+                        NumberAnimation {
+                            properties: "blurAmount"
+                            duration: 250
+                            easing.type: Easing.InOutQuad
+                        }
+                        NumberAnimation {
+                            target: emulatorDimmer
+                            properties: "opacity"
+                            duration: 250
+                            easing.type: Easing.InOutQuad
+                        }
+                    }
+                    PropertyAction {
+                        target: emulator
+                        property: "layer.enabled"
+                        value: false
+                    }
+
+                    ScriptAction {
+                        script: {
+                            emulator.resumeGame()
+                        }
+
+                    }
+                }
+            }
+        ]
+
+        StackView.visible: true
+
+        StackView.onActivating: {
+            state = "running"
+        }
+
+        StackView.onDeactivating: {
+            state = "suspended"
+        }
+
+        property double blurAmount: 0
+
+        Behavior on blurAmount {
+            NumberAnimation {
+                duration: 250
+                easing.type: Easing.InOutQuad
+            }
+        }
+
+        layer.enabled: false
+        layer.effect: MultiEffect {
+            source: emulator
+            anchors.fill: emulator
+            blurEnabled: true
+            blurMultiplier: 1.0
+            blurMax: 64
+            blur: emulator.blurAmount
+        }
+
+        Rectangle {
+            id: emulatorDimmer
+            anchors.fill: parent
+            color: "black"
+            opacity: 0
+
+            Behavior on opacity {
+                NumberAnimation {
+                    duration: 250
+                    easing.type: Easing.InOutQuad
+                }
+            }
+        }
+
+        Connections {
+            target: window_resize_handler
+
+            function onWindowResizeStarted() {
+                if (emulator.StackView.view.currentItem === emulator) {
+                    emulator.pauseGame()
+                }
+            }
+
+            function onWindowResizeFinished() {
+                if (emulator.StackView.view.currentItem === emulator) {
+                    emulator.resumeGame()
+                }
+            }
+        }
+    }
+
+    StackView {
+        id: emulatorStack
+        visible: false
+
+        initialItem: emulator
+
+        Keys.onEscapePressed: {
+            if (emulatorStack.currentItem === emulator) {
+                // emulatorStack.pop()
+                emulatorStack.push(nowPlayingPage)
+            } else {
+                emulatorStack.pop()
+                // emulatorStack.push(mainMenu)
+            }
+        }
+
+        property bool suspended: false
+        property bool running: false
+
+        pushEnter: Transition {
+            ParallelAnimation {
+                PropertyAnimation {
+                    property: "opacity"
+                    from: 0
+                    to: 1
+                    duration: 250
+                    easing.type: Easing.InOutQuad
+                }
+                PropertyAnimation {
+                    property: "x"
+                    from: -20
+                    to: 0
+                    duration: 250
+                    easing.type: Easing.InOutQuad
+                }
+            }
+        }
+        pushExit: Transition {
+
+        }
+        popEnter: Transition {
+        }
+        popExit: Transition {
+            ParallelAnimation {
+                PropertyAnimation {
+                    property: "opacity"
+                    from: 1
+                    to: 0
+                    duration: 250
+                    easing.type: Easing.InOutQuad
+                }
+                PropertyAnimation {
+                    property: "x"
+                    from: 0
+                    to: -20
+                    duration: 250
+                    easing.type: Easing.InOutQuad
+                }
+            }
+        }
+        replaceEnter: Transition {
+        }
+        replaceExit: Transition {
+        }
+    }
+
+    StackView {
+        id: stackView
+        anchors.fill: parent
+        focus: true
+
+        initialItem: emulatorStack
+
+        Component.onCompleted: stackView.push(mainMenu, {}, StackView.Immediate)
+
+        pushEnter: Transition {
+            ParallelAnimation {
+                PropertyAnimation {
+                    property: "scale"
+                    from: 1.05
+                    to: 1
+                    duration: 250
+                    easing.type: Easing.InOutQuad
+                }
+                PropertyAnimation {
+                    property: "opacity"
+                    from: 0
+                    to: 1
+                    duration: 250
+                    easing.type: Easing.InOutQuad
+                }
+            }
+        }
+        pushExit: Transition {
+            ParallelAnimation {
+                PropertyAnimation {
+                    property: "opacity"
+                    from: 1
+                    to: 0
+                    duration: 250
+                    easing.type: Easing.InOutQuad
+                }
+                PropertyAnimation {
+                    property: "scale"
+                    from: 1
+                    to: 0.95
+                    duration: 250
+                    easing.type: Easing.OutQuad
+                }
+            }
+        }
+        popEnter: Transition {
+            ParallelAnimation {
+                PropertyAnimation {
+                    property: "scale"
+                    from: 0.95
+                    to: 1
+                    duration: 250
+                    easing.type: Easing.InQuad
+                }
+                PropertyAnimation {
+                    property: "opacity"
+                    from: 0
+                    to: 1
+                    duration: 250
+                    easing.type: Easing.InOutQuad
+                }
+            }
+        }
+        popExit: Transition {
+            ParallelAnimation {
+                PropertyAnimation {
+                    property: "opacity"
+                    from: 1
+                    to: 0
+                    duration: 250
+                    easing.type: Easing.InOutQuad
+                }
+                PropertyAnimation {
+                    property: "scale"
+                    from: 1
+                    to: 1.05
+                    duration: 250
+                    easing.type: Easing.InOutQuad
+                }
+            }
+        }
+    }
+
+    Rectangle {
+        id: overlay
+        anchors.fill: parent
+        color: "black"
+        visible: false
+    }
+}