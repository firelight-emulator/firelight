import QtQuick
import QtQuick.Controls
import QtQuick.Layouts
<<<<<<< HEAD

=======
>>>>>>> 3e66f29a

TabButton {
    id: myButton

    required property string iconCode
    required property string toolTipText

    implicitHeight: width

    contentItem: Text {
        // text: "Settings"
        text: iconCode
        color: (myHover.hovered || myButton.checked) ? "white" : "#b3b3b3"
        font.pixelSize: 28
        // font.family: Constants.strongFontFamily
        font.family: Constants.symbolFontFamily
        verticalAlignment: Text.AlignVCenter
        horizontalAlignment: Text.AlignHCenter
    }
    scale: checked ? 1.1 : 1.0
    Behavior on scale {
        NumberAnimation {
            duration: 200
            easing.type: Easing.InOutQuad
        }
    }

    background: Rectangle {
        color: "white"
        opacity: myButton.checked ? 0.1 : 0.0
        radius: 4

        anchors.centerIn: parent

        height: myButton.height * (2 / 3)
        width: myButton.width * (2 / 3)

        Behavior on opacity {
            NumberAnimation {
                duration: 200
                easing.type: Easing.InOutQuad
            }
        }
    }

    HoverHandler {
        id: myHover
        cursorShape: Qt.PointingHandCursor
    }

    ToolTip.visible: myHover.hovered
    ToolTip.text: toolTipText
    ToolTip.delay: 400
    ToolTip.timeout: 5000

    // ToolTip {
    //     id: tool
    //     visible: homeHover.hovered
    //     delay: 400
    //     timeout: 5000
    //
    //     ParallelAnimation {
    //         id: fadeIn
    //         NumberAnimation {
    //             target: tool
    //             property: "opacity"
    //             to: 1
    //             duration: 200
    //             easing.type: Easing.InOutQuad
    //         }
    //         NumberAnimation {
    //             target: tool
    //             property: "y"
    //             from: 43
    //             to: 48
    //             duration: 200
    //             easing.type: Easing.InOutQuad
    //         }
    //     }
    //
    //     onVisibleChanged: function () {
    //         if (visible) {
    //             opacity = 0 // Start from fully transparent
    //             y = 43
    //             fadeIn.start()
    //         }
    //     }
    //
    //     height: 24
    //
    //     contentItem: Text {
    //         text: "Home"
    //         color: Constants.rightClickMenuItem_TextColor
    //         font.pointSize: 12
    //         font.family: Constants.regularFontFamily
    //         horizontalAlignment: Text.AlignHCenter
    //         verticalAlignment: Text.AlignVCenter
    //     }
    //
    //     background: Rectangle {
    //         color: Constants.rightClickMenu_BackgroundColor
    //         radius: Constants.rightClickMenu_BackgroundRadius
    //     }
    // }
}<|MERGE_RESOLUTION|>--- conflicted
+++ resolved
@@ -1,112 +1,109 @@
-import QtQuick
-import QtQuick.Controls
-import QtQuick.Layouts
-<<<<<<< HEAD
-
-=======
->>>>>>> 3e66f29a
-
-TabButton {
-    id: myButton
-
-    required property string iconCode
-    required property string toolTipText
-
-    implicitHeight: width
-
-    contentItem: Text {
-        // text: "Settings"
-        text: iconCode
-        color: (myHover.hovered || myButton.checked) ? "white" : "#b3b3b3"
-        font.pixelSize: 28
-        // font.family: Constants.strongFontFamily
-        font.family: Constants.symbolFontFamily
-        verticalAlignment: Text.AlignVCenter
-        horizontalAlignment: Text.AlignHCenter
-    }
-    scale: checked ? 1.1 : 1.0
-    Behavior on scale {
-        NumberAnimation {
-            duration: 200
-            easing.type: Easing.InOutQuad
-        }
-    }
-
-    background: Rectangle {
-        color: "white"
-        opacity: myButton.checked ? 0.1 : 0.0
-        radius: 4
-
-        anchors.centerIn: parent
-
-        height: myButton.height * (2 / 3)
-        width: myButton.width * (2 / 3)
-
-        Behavior on opacity {
-            NumberAnimation {
-                duration: 200
-                easing.type: Easing.InOutQuad
-            }
-        }
-    }
-
-    HoverHandler {
-        id: myHover
-        cursorShape: Qt.PointingHandCursor
-    }
-
-    ToolTip.visible: myHover.hovered
-    ToolTip.text: toolTipText
-    ToolTip.delay: 400
-    ToolTip.timeout: 5000
-
-    // ToolTip {
-    //     id: tool
-    //     visible: homeHover.hovered
-    //     delay: 400
-    //     timeout: 5000
-    //
-    //     ParallelAnimation {
-    //         id: fadeIn
-    //         NumberAnimation {
-    //             target: tool
-    //             property: "opacity"
-    //             to: 1
-    //             duration: 200
-    //             easing.type: Easing.InOutQuad
-    //         }
-    //         NumberAnimation {
-    //             target: tool
-    //             property: "y"
-    //             from: 43
-    //             to: 48
-    //             duration: 200
-    //             easing.type: Easing.InOutQuad
-    //         }
-    //     }
-    //
-    //     onVisibleChanged: function () {
-    //         if (visible) {
-    //             opacity = 0 // Start from fully transparent
-    //             y = 43
-    //             fadeIn.start()
-    //         }
-    //     }
-    //
-    //     height: 24
-    //
-    //     contentItem: Text {
-    //         text: "Home"
-    //         color: Constants.rightClickMenuItem_TextColor
-    //         font.pointSize: 12
-    //         font.family: Constants.regularFontFamily
-    //         horizontalAlignment: Text.AlignHCenter
-    //         verticalAlignment: Text.AlignVCenter
-    //     }
-    //
-    //     background: Rectangle {
-    //         color: Constants.rightClickMenu_BackgroundColor
-    //         radius: Constants.rightClickMenu_BackgroundRadius
-    //     }
-    // }
+import QtQuick
+import QtQuick.Controls
+import QtQuick.Layouts
+
+
+TabButton {
+    id: myButton
+
+    required property string iconCode
+    required property string toolTipText
+
+    implicitHeight: width
+
+    contentItem: Text {
+        // text: "Settings"
+        text: iconCode
+        color: (myHover.hovered || myButton.checked) ? "white" : "#b3b3b3"
+        font.pixelSize: 28
+        // font.family: Constants.strongFontFamily
+        font.family: Constants.symbolFontFamily
+        verticalAlignment: Text.AlignVCenter
+        horizontalAlignment: Text.AlignHCenter
+    }
+    scale: checked ? 1.1 : 1.0
+    Behavior on scale {
+        NumberAnimation {
+            duration: 200
+            easing.type: Easing.InOutQuad
+        }
+    }
+
+    background: Rectangle {
+        color: "white"
+        opacity: myButton.checked ? 0.1 : 0.0
+        radius: 4
+
+        anchors.centerIn: parent
+
+        height: myButton.height * (2 / 3)
+        width: myButton.width * (2 / 3)
+
+        Behavior on opacity {
+            NumberAnimation {
+                duration: 200
+                easing.type: Easing.InOutQuad
+            }
+        }
+    }
+
+    HoverHandler {
+        id: myHover
+        cursorShape: Qt.PointingHandCursor
+    }
+
+    ToolTip.visible: myHover.hovered
+    ToolTip.text: toolTipText
+    ToolTip.delay: 400
+    ToolTip.timeout: 5000
+
+    // ToolTip {
+    //     id: tool
+    //     visible: homeHover.hovered
+    //     delay: 400
+    //     timeout: 5000
+    //
+    //     ParallelAnimation {
+    //         id: fadeIn
+    //         NumberAnimation {
+    //             target: tool
+    //             property: "opacity"
+    //             to: 1
+    //             duration: 200
+    //             easing.type: Easing.InOutQuad
+    //         }
+    //         NumberAnimation {
+    //             target: tool
+    //             property: "y"
+    //             from: 43
+    //             to: 48
+    //             duration: 200
+    //             easing.type: Easing.InOutQuad
+    //         }
+    //     }
+    //
+    //     onVisibleChanged: function () {
+    //         if (visible) {
+    //             opacity = 0 // Start from fully transparent
+    //             y = 43
+    //             fadeIn.start()
+    //         }
+    //     }
+    //
+    //     height: 24
+    //
+    //     contentItem: Text {
+    //         text: "Home"
+    //         color: Constants.rightClickMenuItem_TextColor
+    //         font.pointSize: 12
+    //         font.family: Constants.regularFontFamily
+    //         horizontalAlignment: Text.AlignHCenter
+    //         verticalAlignment: Text.AlignVCenter
+    //     }
+    //
+    //     background: Rectangle {
+    //         color: Constants.rightClickMenu_BackgroundColor
+    //         radius: Constants.rightClickMenu_BackgroundRadius
+    //     }
+    // }
 }