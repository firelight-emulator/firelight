--- conflicted
+++ resolved
@@ -1,78 +1,74 @@
-import QtQuick
-import QtQuick.Controls
-import QtQuick.Layouts
-<<<<<<< HEAD
-
-=======
->>>>>>> 3e66f29a
-
-Button {
-    id: control
-
-    signal rightClicked()
-
-    autoExclusive: true
-    checkable: true
-    property string labelText
-    property string labelIcon
-    padding: 8
-    contentItem: RowLayout {
-        spacing: 8
-
-        Text {
-            id: buttonIcon
-            text: control.labelIcon
-            visible: labelIcon !== ""
-            // width: 24
-            Layout.fillHeight: true
-
-            font.family: Constants.symbolFontFamily
-            font.pixelSize: 24
-            font.weight: Font.ExtraLight
-            // font.variableAxes: { "FILL": 1 }
-            color: control.enabled ? "white" : "#aaaaaa"
-            horizontalAlignment: Text.AlignHCenter
-            verticalAlignment: Text.AlignVCenter
-        }
-        Text {
-            id: buttonText
-            visible: control.width > 52
-            text: control.labelText
-            Layout.fillHeight: true
-            Layout.fillWidth: true
-            font.pointSize: 11
-            font.family: Constants.regularFontFamily
-            color: control.enabled ? "white" : "#aaaaaa"
-            horizontalAlignment: Text.AlignLeft
-            verticalAlignment: Text.AlignVCenter
-        }
-    }
-
-    background: Rectangle {
-        color: control.enabled ? (mouse.containsMouse ? "#404143" : (control.checked ? "#58595b" : "transparent")) : "transparent"
-        // opacity: control.enabled ? (control.checked ? 1.0 : mouse.containsMouse ? 0.2 : 0.0) : 0.0
-        // color: control.checked ?
-        //     (mouse.pressed ?
-        //         "#2b2b2b"
-        //         : ((mouse.containsMouse ?
-        //             "#393939"
-        //             : "#232323")))
-        //     : (mouse.pressed ?
-        //         "#000000"
-        //         : (mouse.containsMouse ?
-        //             "#1a1a1a"
-        //             : "transparent"))
-        radius: 4
-    }
-
-    MouseArea {
-        id: mouse
-        anchors.fill: parent
-        acceptedButtons: Qt.RightButton
-        hoverEnabled: true
-        onClicked: function (event) {
-            control.rightClicked()
-        }
-        cursorShape: control.enabled ? Qt.PointingHandCursor : Qt.ArrowCursor
-    }
+import QtQuick
+import QtQuick.Controls
+import QtQuick.Layouts
+
+Button {
+    id: control
+
+    signal rightClicked()
+
+    autoExclusive: true
+    checkable: true
+    property string labelText
+    property string labelIcon
+    padding: 8
+    contentItem: RowLayout {
+        spacing: 8
+
+        Text {
+            id: buttonIcon
+            text: control.labelIcon
+            visible: labelIcon !== ""
+            // width: 24
+            Layout.fillHeight: true
+
+            font.family: Constants.symbolFontFamily
+            font.pixelSize: 24
+            font.weight: Font.ExtraLight
+            // font.variableAxes: { "FILL": 1 }
+            color: control.enabled ? "white" : "#aaaaaa"
+            horizontalAlignment: Text.AlignHCenter
+            verticalAlignment: Text.AlignVCenter
+        }
+        Text {
+            id: buttonText
+            visible: control.width > 52
+            text: control.labelText
+            Layout.fillHeight: true
+            Layout.fillWidth: true
+            font.pointSize: 11
+            font.family: Constants.regularFontFamily
+            color: control.enabled ? "white" : "#aaaaaa"
+            horizontalAlignment: Text.AlignLeft
+            verticalAlignment: Text.AlignVCenter
+        }
+    }
+
+    background: Rectangle {
+        color: control.enabled ? (mouse.containsMouse ? "#404143" : (control.checked ? "#58595b" : "transparent")) : "transparent"
+        // opacity: control.enabled ? (control.checked ? 1.0 : mouse.containsMouse ? 0.2 : 0.0) : 0.0
+        // color: control.checked ?
+        //     (mouse.pressed ?
+        //         "#2b2b2b"
+        //         : ((mouse.containsMouse ?
+        //             "#393939"
+        //             : "#232323")))
+        //     : (mouse.pressed ?
+        //         "#000000"
+        //         : (mouse.containsMouse ?
+        //             "#1a1a1a"
+        //             : "transparent"))
+        radius: 4
+    }
+
+    MouseArea {
+        id: mouse
+        anchors.fill: parent
+        acceptedButtons: Qt.RightButton
+        hoverEnabled: true
+        onClicked: function (event) {
+            control.rightClicked()
+        }
+        cursorShape: control.enabled ? Qt.PointingHandCursor : Qt.ArrowCursor
+    }
 }