--- conflicted
+++ resolved
@@ -1,47 +1,43 @@
-import QtQuick
-import QtQuick.Controls
-import QtQuick.Layouts
-<<<<<<< HEAD
-
-=======
->>>>>>> 3e66f29a
-
-Rectangle {
-    id: control
-    required property string label
-    property string description
-    required property Component thing
-
-    color: "transparent"
-
-    RowLayout {
-        anchors.fill: parent
-        ColumnLayout {
-            Layout.fillHeight: true
-            Text {
-                text: control.label
-                color: "white"
-                font.pointSize: 12
-                Layout.alignment: Qt.AlignLeft
-                font.family: Constants.regularFontFamily
-                font.weight: Font.DemiBold
-            }
-            Text {
-                Layout.fillHeight: true
-                visible: control.description !== ""
-                text: control.description
-                font.pointSize: 11
-                Layout.alignment: Qt.AlignLeft
-                font.family: Constants.regularFontFamily
-                wrapMode: Text.WordWrap
-                color: "#c1c1c1"
-            }
-        }
-        Item {
-            Layout.fillWidth: true
-        }
-        Loader {
-            sourceComponent: thing
-        }
-    }
+import QtQuick
+import QtQuick.Controls
+import QtQuick.Layouts
+
+Rectangle {
+    id: control
+    required property string label
+    property string description
+    required property Component thing
+
+    color: "transparent"
+
+    RowLayout {
+        anchors.fill: parent
+        ColumnLayout {
+            Layout.fillHeight: true
+            Text {
+                text: control.label
+                color: "white"
+                font.pointSize: 12
+                Layout.alignment: Qt.AlignLeft
+                font.family: Constants.regularFontFamily
+                font.weight: Font.DemiBold
+            }
+            Text {
+                Layout.fillHeight: true
+                visible: control.description !== ""
+                text: control.description
+                font.pointSize: 11
+                Layout.alignment: Qt.AlignLeft
+                font.family: Constants.regularFontFamily
+                wrapMode: Text.WordWrap
+                color: "#c1c1c1"
+            }
+        }
+        Item {
+            Layout.fillWidth: true
+        }
+        Loader {
+            sourceComponent: thing
+        }
+    }
 }