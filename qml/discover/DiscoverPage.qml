--- conflicted
+++ resolved
@@ -1,227 +1,224 @@
-import QtQuick
-import QtQuick.Controls
-import QtQuick.Layouts
-import QtQml.Models
-<<<<<<< HEAD
-
-=======
->>>>>>> 3e66f29a
-
-Flickable {
-    id: root
-
-    contentHeight: theColumn.height
-    boundsBehavior: Flickable.StopAtBounds
-
-    ScrollBar.vertical: ScrollBar {
-    }
-
-    RowLayout {
-        id: contentRow
-        anchors.fill: parent
-        spacing: 0
-
-        Item {
-            Layout.fillWidth: true
-            Layout.fillHeight: true
-            Layout.horizontalStretchFactor: 1
-        }
-
-        Column {
-            id: theColumn
-            Layout.preferredWidth: Math.max(5, (Math.min(Math.floor(parent.width / libraryGrid.cellContentWidth), 8)) * libraryGrid.cellContentWidth)
-
-            Pane {
-                id: header
-
-                width: parent.width
-                height: 120
-                background: Rectangle {
-                    color: "transparent"
-                    // border.color: "red"
-                }
-
-                horizontalPadding: 8
-
-                Text {
-                    anchors.fill: parent
-                    text: "Discover"
-                    color: "white"
-                    font.pointSize: 26
-                    font.family: Constants.regularFontFamily
-                    font.weight: Font.DemiBold
-                    horizontalAlignment: Text.AlignLeft
-                    verticalAlignment: Text.AlignVCenter
-                }
-            }
-
-            Pane {
-                background: Rectangle {
-                    color: "transparent"
-                    // border.color: "green"
-                }
-                width: parent.width
-                height: libraryGrid.contentHeight + 20
-
-                horizontalPadding: 0
-
-                GridView {
-                    id: libraryGrid
-                    anchors.fill: parent
-                    cellWidth: cellContentWidth
-                    cellHeight: cellContentHeight
-
-                    function itemsPerRow() {
-                        return Math.floor(width / cellWidth);
-                    }
-
-                    function itemsPerColumn() {
-                        return Math.floor(height / cellHeight);
-                    }
-
-                    function rowWidth() {
-                        return itemsPerRow() * cellWidth;
-                    }
-
-                    cacheBuffer: 30
-
-                    clip: true
-
-                    interactive: false
-                    readonly property int cellSpacing: 12
-                    readonly property int cellContentWidth: 180 + cellSpacing
-                    readonly property int cellContentHeight: 260 + cellSpacing
-
-                    populate: Transition {
-                    }
-
-                    currentIndex: 0
-
-                    model: mod_model
-                    boundsBehavior: Flickable.StopAtBounds
-                    keyNavigationEnabled: true
-
-                    highlight: Item {
-                    }
-
-                    delegate: Item {
-                        id: rootItem
-                        width: libraryGrid.cellContentWidth
-                        height: libraryGrid.cellContentHeight
-
-                        Button {
-                            id: libItemButton
-                            anchors {
-                                fill: parent
-                                margins: libraryGrid.cellSpacing / 2
-                            }
-
-                            scale: pressed ? 0.97 : 1
-                            Behavior on scale {
-                                NumberAnimation {
-                                    duration: 64
-                                    easing.type: Easing.InOutQuad
-                                }
-                            }
-
-                            background: Rectangle {
-                                color: libItemButton.hovered ? "#3a3e45" : "#25282C"
-                                radius: 6
-                            }
-
-                            contentItem: ColumnLayout {
-                                id: colLayout
-                                spacing: 0
-                                anchors {
-                                    fill: parent
-                                    // margins: 2
-                                }
-
-                                Image {
-                                    id: img
-                                    Layout.fillWidth: true
-                                    Layout.preferredHeight: colLayout.width
-                                    source: model.image_source
-                                    fillMode: Image.Stretch
-                                }
-
-                                Item {
-                                    Layout.fillWidth: true
-                                    Layout.fillHeight: true
-
-                                    ColumnLayout {
-                                        spacing: 2
-                                        anchors {
-                                            fill: parent
-                                            margins: 6
-                                        }
-
-                                        Text {
-                                            text: model.name
-                                            font.pointSize: 11
-                                            font.weight: Font.Bold
-                                            font.family: Constants.regularFontFamily
-                                            color: "white"
-                                            Layout.fillWidth: true
-                                            elide: Text.ElideRight
-                                            maximumLineCount: 1
-                                            // Layout.alignment: Qt.AlignHCenter | Qt.AlignTop
-                                        }
-                                        Text {
-                                            text: model.platform_name
-                                            font.pointSize: 10
-                                            font.weight: Font.Medium
-                                            font.family: Constants.regularFontFamily
-                                            color: "#C2BBBB"
-                                            Layout.fillWidth: true
-                                            // Layout.alignment: Qt.AlignHCenter | Qt.AlignTop
-                                        }
-                                        Item {
-                                            Layout.fillWidth: true
-                                            Layout.fillHeight: true
-                                        }
-                                    }
-                                }
-                            }
-
-                            onClicked: function () {
-                                let targetInLibrary = false
-                                for (let i = 0; i < model.rom_ids.length; i++) {
-                                    if (library_model.isRomInLibrary(model.rom_ids[i])) {
-                                        targetInLibrary = true
-                                        break
-                                    }
-                                }
-
-                                root.StackView.view.push(contentThing, {
-                                    modId: model.id,
-                                    name: model.name,
-                                    author: model.primary_author,
-                                    description: model.description,
-                                    targetGameName: model.target_game_name,
-                                    modInLibrary: library_model.isModInLibrary(model.id),
-                                    targetInLibrary: targetInLibrary
-                                })
-
-                                // rootItem.GridView.view.currentIndex = model.index
-                            }
-                        }
-                    }
-                }
-            }
-        }
-
-        Item {
-            Layout.fillWidth: true
-            Layout.fillHeight: true
-            Layout.horizontalStretchFactor: 1
-        }
-    }
-
-    Component {
-        id: contentThing
-
-        StoreContent {
-        }
-    }
+import QtQuick
+import QtQuick.Controls
+import QtQuick.Layouts
+import QtQml.Models
+
+
+Flickable {
+    id: root
+
+    contentHeight: theColumn.height
+    boundsBehavior: Flickable.StopAtBounds
+
+    ScrollBar.vertical: ScrollBar {
+    }
+
+    RowLayout {
+        id: contentRow
+        anchors.fill: parent
+        spacing: 0
+
+        Item {
+            Layout.fillWidth: true
+            Layout.fillHeight: true
+            Layout.horizontalStretchFactor: 1
+        }
+
+        Column {
+            id: theColumn
+            Layout.preferredWidth: Math.max(5, (Math.min(Math.floor(parent.width / libraryGrid.cellContentWidth), 8)) * libraryGrid.cellContentWidth)
+
+            Pane {
+                id: header
+
+                width: parent.width
+                height: 120
+                background: Rectangle {
+                    color: "transparent"
+                    // border.color: "red"
+                }
+
+                horizontalPadding: 8
+
+                Text {
+                    anchors.fill: parent
+                    text: "Discover"
+                    color: "white"
+                    font.pointSize: 26
+                    font.family: Constants.regularFontFamily
+                    font.weight: Font.DemiBold
+                    horizontalAlignment: Text.AlignLeft
+                    verticalAlignment: Text.AlignVCenter
+                }
+            }
+
+            Pane {
+                background: Rectangle {
+                    color: "transparent"
+                    // border.color: "green"
+                }
+                width: parent.width
+                height: libraryGrid.contentHeight + 20
+
+                horizontalPadding: 0
+
+                GridView {
+                    id: libraryGrid
+                    anchors.fill: parent
+                    cellWidth: cellContentWidth
+                    cellHeight: cellContentHeight
+
+                    function itemsPerRow() {
+                        return Math.floor(width / cellWidth);
+                    }
+
+                    function itemsPerColumn() {
+                        return Math.floor(height / cellHeight);
+                    }
+
+                    function rowWidth() {
+                        return itemsPerRow() * cellWidth;
+                    }
+
+                    cacheBuffer: 30
+
+                    clip: true
+
+                    interactive: false
+                    readonly property int cellSpacing: 12
+                    readonly property int cellContentWidth: 180 + cellSpacing
+                    readonly property int cellContentHeight: 260 + cellSpacing
+
+                    populate: Transition {
+                    }
+
+                    currentIndex: 0
+
+                    model: mod_model
+                    boundsBehavior: Flickable.StopAtBounds
+                    keyNavigationEnabled: true
+
+                    highlight: Item {
+                    }
+
+                    delegate: Item {
+                        id: rootItem
+                        width: libraryGrid.cellContentWidth
+                        height: libraryGrid.cellContentHeight
+
+                        Button {
+                            id: libItemButton
+                            anchors {
+                                fill: parent
+                                margins: libraryGrid.cellSpacing / 2
+                            }
+
+                            scale: pressed ? 0.97 : 1
+                            Behavior on scale {
+                                NumberAnimation {
+                                    duration: 64
+                                    easing.type: Easing.InOutQuad
+                                }
+                            }
+
+                            background: Rectangle {
+                                color: libItemButton.hovered ? "#3a3e45" : "#25282C"
+                                radius: 6
+                            }
+
+                            contentItem: ColumnLayout {
+                                id: colLayout
+                                spacing: 0
+                                anchors {
+                                    fill: parent
+                                    // margins: 2
+                                }
+
+                                Image {
+                                    id: img
+                                    Layout.fillWidth: true
+                                    Layout.preferredHeight: colLayout.width
+                                    source: model.image_source
+                                    fillMode: Image.Stretch
+                                }
+
+                                Item {
+                                    Layout.fillWidth: true
+                                    Layout.fillHeight: true
+
+                                    ColumnLayout {
+                                        spacing: 2
+                                        anchors {
+                                            fill: parent
+                                            margins: 6
+                                        }
+
+                                        Text {
+                                            text: model.name
+                                            font.pointSize: 11
+                                            font.weight: Font.Bold
+                                            font.family: Constants.regularFontFamily
+                                            color: "white"
+                                            Layout.fillWidth: true
+                                            elide: Text.ElideRight
+                                            maximumLineCount: 1
+                                            // Layout.alignment: Qt.AlignHCenter | Qt.AlignTop
+                                        }
+                                        Text {
+                                            text: model.platform_name
+                                            font.pointSize: 10
+                                            font.weight: Font.Medium
+                                            font.family: Constants.regularFontFamily
+                                            color: "#C2BBBB"
+                                            Layout.fillWidth: true
+                                            // Layout.alignment: Qt.AlignHCenter | Qt.AlignTop
+                                        }
+                                        Item {
+                                            Layout.fillWidth: true
+                                            Layout.fillHeight: true
+                                        }
+                                    }
+                                }
+                            }
+
+                            onClicked: function () {
+                                let targetInLibrary = false
+                                for (let i = 0; i < model.rom_ids.length; i++) {
+                                    if (library_model.isRomInLibrary(model.rom_ids[i])) {
+                                        targetInLibrary = true
+                                        break
+                                    }
+                                }
+
+                                root.StackView.view.push(contentThing, {
+                                    modId: model.id,
+                                    name: model.name,
+                                    author: model.primary_author,
+                                    description: model.description,
+                                    targetGameName: model.target_game_name,
+                                    modInLibrary: library_model.isModInLibrary(model.id),
+                                    targetInLibrary: targetInLibrary
+                                })
+
+                                // rootItem.GridView.view.currentIndex = model.index
+                            }
+                        }
+                    }
+                }
+            }
+        }
+
+        Item {
+            Layout.fillWidth: true
+            Layout.fillHeight: true
+            Layout.horizontalStretchFactor: 1
+        }
+    }
+
+    Component {
+        id: contentThing
+
+        StoreContent {
+        }
+    }
 }