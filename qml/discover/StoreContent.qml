import QtQuick
import QtQuick.Controls
import QtQuick.Layouts
import QtQuick.Effects
import QtQml.Models
<<<<<<< HEAD

=======
>>>>>>> 3e66f29a

Flickable {
    id: root

    required property int modId
    required property string name
    required property string author
    required property string description
    required property string targetGameName
    required property bool targetInLibrary
    required property bool modInLibrary

    contentHeight: theColumn.height
    boundsBehavior: Flickable.StopAtBounds

    ScrollBar.vertical: ScrollBar {
    }

    Image {
        id: headerBanner
        width: parent.width + 24
        height: header.height + headerSpacer.height + 24
        x: -12
        y: -12

        source: modId === 2 ? "file:system/_img/rrbanner.png" : "file:system/_img/goombanner.png"
        fillMode: Image.PreserveAspectCrop

        layer.enabled: true
        layer.effect: MultiEffect {
            autoPaddingEnabled: false
            source: headerBanner
            anchors.fill: headerBanner
            blurEnabled: true
            blurMultiplier: 1.0
            blurMax: 64
            blur: 1
        }
    }

    RowLayout {
        id: contentRow
        anchors.fill: parent
        spacing: 0

        Item {
            Layout.fillWidth: true
            Layout.fillHeight: true
            Layout.horizontalStretchFactor: 1
        }

        ColumnLayout {
            id: theColumn
            Layout.preferredWidth: parent.width * 3 / 4
            Layout.fillHeight: true

            // Item {
            //     Layout.fillWidth: true
            //     Layout.preferredHeight: 100
            // }

            RowLayout {
                id: header
                Layout.preferredHeight: 260
                Layout.minimumHeight: 260

                ColumnLayout {
                    Layout.fillHeight: true
                    Layout.alignment: Qt.AlignLeft | Qt.AlignBottom

                    Item {
                        Layout.fillWidth: true
                        Layout.fillHeight: true
                    }

                    Text {
                        text: root.name
                        color: "white"
                        Layout.fillWidth: true
                        font.pointSize: 26
                        font.family: Constants.regularFontFamily
                        font.weight: Font.DemiBold
                        horizontalAlignment: Text.AlignLeft
                        verticalAlignment: Text.AlignVCenter
                    }

                    Text {
                        text: "By " + author
                        horizontalAlignment: Text.AlignLeft
                        verticalAlignment: Text.AlignVCenter
                        width: parent.width
                        font.pointSize: 11
                        font.family: Constants.regularFontFamily
                        color: "white"
                        Layout.fillWidth: true
                    }
                }

                Item {
                    Layout.fillWidth: true
                    Layout.fillHeight: true
                }

                ColumnLayout {
                    Layout.fillHeight: true
                    Layout.maximumWidth: 180
                    spacing: 8
                    Item {
                        Layout.fillWidth: true
                        Layout.fillHeight: true
                    }
                    Text {
                        text: targetInLibrary ? "The required game is in your library" : "You need " + targetGameName + " in your library to play this mod"
                        horizontalAlignment: Text.AlignHCenter
                        verticalAlignment: Text.AlignVCenter
                        Layout.alignment: Qt.AlignRight | Qt.AlignBottom
                        Layout.fillWidth: true
                        wrapMode: Text.WordWrap
                        font.pointSize: 10
                        font.family: Constants.regularFontFamily
                        color: "#d5d5d5"
                    }
                    Button {
                        Layout.preferredHeight: 60
                        Layout.preferredWidth: 180
                        id: addToLibraryButton
                        Layout.alignment: Qt.AlignRight | Qt.AlignBottom
                        background: Rectangle {
                            color: enabled ? "white" : "grey"
                            radius: 6
                        }
                        enabled: !modInLibrary && targetInLibrary
                        contentItem: Text {
                            text: modInLibrary ? qsTr("In Library") : qsTr("Add to Library")
                            anchors.centerIn: parent
                            color: Constants.colorTestBackground
                            font.family: Constants.regularFontFamily
                            horizontalAlignment: Text.AlignHCenter
                            verticalAlignment: Text.AlignVCenter
                            font.pointSize: 11
                        }

                        HoverHandler {
                            acceptedDevices: PointerDevice.Mouse
                            cursorShape: Qt.PointingHandCursor
                        }

                        onClicked: {
                            addedPopup.open()
                            timer.start()
                            root.modInLibrary = true
                            library_model.addModToLibrary(root.modId)
                        }
                    }
                }
            }

            Item {
                id: headerSpacer
                Layout.fillWidth: true
                Layout.preferredHeight: 8
            }

            ListView {
                id: listView
                Layout.topMargin: 18
                Layout.fillWidth: true
                Layout.preferredHeight: 160
                Layout.alignment: Qt.AlignHCenter | Qt.AlignVCenter
                clip: true
                orientation: ListView.Horizontal
                model: ListModel {
                    ListElement {
                        source: "file:system/_img/goom2.png"
                        modId: 1
                    }
                    ListElement {
                        source: "file:system/_img/goom1.png"
                        modId: 1
                    }
                    ListElement {
                        source: "file:system/_img/goom3.png"
                        modId: 1
                    }
                    ListElement {
                        source: "file:system/_img/goom4.png"
                        modId: 1
                    }
                    ListElement {
                        source: "file:system/_img/rr1.png"
                        modId: 2
                    }
                    ListElement {
                        source: "file:system/_img/rr2.png"
                        modId: 2
                    }
                    ListElement {
                        source: "file:system/_img/rr3.png"
                        modId: 2
                    }
                    ListElement {
                        source: "file:system/_img/rr4.png"
                        modId: 2
                    }
                    ListElement {
                        source: "file:system/_img/rr5.png"
                        modId: 2
                    }
                    ListElement {
                        source: "file:system/_img/rr6.png"
                        modId: 2
                    }
                    ListElement {
                        source: "file:system/_img/rr7.png"
                        modId: 2
                    }
                    ListElement {
                        source: "file:system/_img/rr8.png"
                        modId: 2
                    }
                }
                spacing: 8
                delegate: Image {
                    width: model.modId === root.modId ? listView.height * (16 / 9) : -8
                    height: listView.height
                    visible: model.modId === root.modId

                    source: model.source
                    fillMode: Image.Stretch
                }
            }

            Row {
                Layout.fillWidth: true
                Layout.preferredHeight: 24

                Text {
                    text: "Click and drag to see all screenshots"
                    font.pointSize: 10
                    font.family: Constants.regularFontFamily
                    font.weight: Font.Medium
                    color: "white"
                    width: parent.width
                    horizontalAlignment: Text.AlignHCenter
                    verticalAlignment: Text.AlignVCenter
                }
            }

            // Text {
            //     text: "Screenshots will go here"
            //
            //     horizontalAlignment: Text.AlignHCenter
            //     verticalAlignment: Text.AlignVCenter
            //     wrapMode: Text.WordWrap
            //     font.pointSize: 11
            //     font.family: Constants.regularFontFamily
            //     color: "#d5d5d5"
            // }

            Text {
                text: description
                Layout.topMargin: 12
                Layout.fillWidth: true
                wrapMode: Text.WordWrap
                font.pointSize: 12
                font.family: Constants.regularFontFamily
                color: "#d5d5d5"
            }
        }

        Item {
            Layout.fillWidth: true
            Layout.fillHeight: true
            Layout.horizontalStretchFactor: 1
        }
    }

    Popup {
        id: addedPopup

        parent: Overlay.overlay
        x: parent.width / 2 - addedPopup.width / 2
        y: parent.height - addedPopup.height - 24

        width: words.width + padding * 2
        height: 50
        closePolicy: Popup.NoAutoClose

        background: Rectangle {
            color: "white"
            radius: 4
        }

        Text {
            id: words
            anchors.centerIn: parent
            text: ""
            font.pointSize: 11
            font.family: Constants.regularFontFamily
            color: "#212020"
        }

        onAboutToShow: {
            words.text = "Added " + root.name + " to library"
        }

        enter: Transition {
            NumberAnimation {
                properties: "opacity"
                from: 0
                to: 1
                duration: 200
                easing.type: Easing.InOutQuad
            }
        }

        exit: Transition {
            NumberAnimation {
                properties: "opacity"
                from: 1
                to: 0
                duration: 200
                easing.type: Easing.InOutQuad
            }
        }
    }

    Timer {
        id: timer
        interval: 3000 // Adjust the duration in milliseconds (e.g., 3000 for 3 seconds)
        running: false
        repeat: false
        onTriggered: {
            addedPopup.close()
        }
    }
}


// Item {
//     id: root
//
//     Pane {
//         id: content
//
//         background: Item {
//         }
//         anchors.top: parent.top
//         anchors.bottom: parent.bottom
//         anchors.left: parent.left
//         anchors.right: parent.right
//
//         Pane {
//             background: Item {
//             }
//             anchors.top: parent.top
//             anchors.right: parent.right
//             anchors.bottom: parent.bottom
//             anchors.left: scrollableArea.right
//
//             ColumnLayout {
//                 anchors.fill: parent
//                 spacing: 16
//
//                 Item {
//                     Layout.fillWidth: true
//                     Layout.fillHeight: true
//                 }
//
//                 Text {
//                     text: targetInLibrary ? "The required game is in your library" : "You need " + targetGameName + " in your library to play this mod"
//                     horizontalAlignment: Text.AlignHCenter
//                     verticalAlignment: Text.AlignVCenter
//                     Layout.alignment: Qt.AlignHCenter | Qt.AlignVCenter
//                     Layout.fillWidth: true
//                     wrapMode: Text.WordWrap
//                     font.pointSize: 10
//                     font.family: Constants.regularFontFamily
//                     color: "#d5d5d5"
//                 }
//
//                 Button {
//                     id: addToLibraryButton
//                     Layout.preferredHeight: 60
//                     Layout.preferredWidth: parent.width * 3 / 4
//                     Layout.alignment: Qt.AlignHCenter | Qt.AlignVCenter
//                     background: Rectangle {
//                         color: enabled ? "white" : "grey"
//                         radius: 6
//                     }
//                     enabled: !modInLibrary && targetInLibrary
//                     contentItem: Text {
//                         text: modInLibrary ? qsTr("In Library") : qsTr("Add to Library")
//                         anchors.centerIn: parent
//                         color: Constants.colorTestBackground
//                         font.family: Constants.regularFontFamily
//                         horizontalAlignment: Text.AlignHCenter
//                         verticalAlignment: Text.AlignVCenter
//                         font.pointSize: 11
//                     }
//
//                     HoverHandler {
//                         acceptedDevices: PointerDevice.Mouse
//                         cursorShape: Qt.PointingHandCursor
//                     }
//
//                     onClicked: {
//                         addedPopup.open()
//                         timer.start()
//                         root.modInLibrary = true
//                         library_model.addModToLibrary(root.modId)
//                     }
//
//                     // onClicked: {
//                     //     if (!targetInLibrary) {
//                     //         for (let i = 0; i < romIds.length; i++) {
//                     //             library_model.addRomToLibrary(romIds[i])
//                     //         }
//                     //         targetInLibrary = true
//                     //         addToLibraryButton.text = qsTr("In Library")
//                     //     }
//                     // }
//                 }
//
//                 Item {
//                     Layout.fillWidth: true
//                     Layout.fillHeight: true
//                 }
//             }
//         }
//     }
//
//     Popup {
//         id: addedPopup
//
//         parent: Overlay.overlay
//         x: parent.width / 2 - addedPopup.width / 2
//         y: parent.height - addedPopup.height - 24
//
//         width: words.width + padding * 2
//         height: 50
//         closePolicy: Popup.NoAutoClose
//
//         background: Rectangle {
//             color: "white"
//             radius: 4
//         }
//
//         Text {
//             id: words
//             anchors.centerIn: parent
//             text: ""
//             font.pointSize: 11
//             font.family: Constants.regularFontFamily
//             color: "#212020"
//         }
//
//         onAboutToShow: {
//             words.text = "Added " + root.name + " to library"
//         }
//
//         enter: Transition {
//             NumberAnimation {
//                 properties: "opacity"
//                 from: 0
//                 to: 1
//                 duration: 200
//                 easing.type: Easing.InOutQuad
//             }
//         }
//
//         exit: Transition {
//             NumberAnimation {
//                 properties: "opacity"
//                 from: 1
//                 to: 0
//                 duration: 200
//                 easing.type: Easing.InOutQuad
//             }
//         }
//     }
//
//     Timer {
//         id: timer
//         interval: 3000 // Adjust the duration in milliseconds (e.g., 3000 for 3 seconds)
//         running: false
//         repeat: false
//         onTriggered: {
//             addedPopup.close()
//         }
//     }
// }<|MERGE_RESOLUTION|>--- conflicted
+++ resolved
@@ -1,501 +1,498 @@
-import QtQuick
-import QtQuick.Controls
-import QtQuick.Layouts
-import QtQuick.Effects
-import QtQml.Models
-<<<<<<< HEAD
-
-=======
->>>>>>> 3e66f29a
-
-Flickable {
-    id: root
-
-    required property int modId
-    required property string name
-    required property string author
-    required property string description
-    required property string targetGameName
-    required property bool targetInLibrary
-    required property bool modInLibrary
-
-    contentHeight: theColumn.height
-    boundsBehavior: Flickable.StopAtBounds
-
-    ScrollBar.vertical: ScrollBar {
-    }
-
-    Image {
-        id: headerBanner
-        width: parent.width + 24
-        height: header.height + headerSpacer.height + 24
-        x: -12
-        y: -12
-
-        source: modId === 2 ? "file:system/_img/rrbanner.png" : "file:system/_img/goombanner.png"
-        fillMode: Image.PreserveAspectCrop
-
-        layer.enabled: true
-        layer.effect: MultiEffect {
-            autoPaddingEnabled: false
-            source: headerBanner
-            anchors.fill: headerBanner
-            blurEnabled: true
-            blurMultiplier: 1.0
-            blurMax: 64
-            blur: 1
-        }
-    }
-
-    RowLayout {
-        id: contentRow
-        anchors.fill: parent
-        spacing: 0
-
-        Item {
-            Layout.fillWidth: true
-            Layout.fillHeight: true
-            Layout.horizontalStretchFactor: 1
-        }
-
-        ColumnLayout {
-            id: theColumn
-            Layout.preferredWidth: parent.width * 3 / 4
-            Layout.fillHeight: true
-
-            // Item {
-            //     Layout.fillWidth: true
-            //     Layout.preferredHeight: 100
-            // }
-
-            RowLayout {
-                id: header
-                Layout.preferredHeight: 260
-                Layout.minimumHeight: 260
-
-                ColumnLayout {
-                    Layout.fillHeight: true
-                    Layout.alignment: Qt.AlignLeft | Qt.AlignBottom
-
-                    Item {
-                        Layout.fillWidth: true
-                        Layout.fillHeight: true
-                    }
-
-                    Text {
-                        text: root.name
-                        color: "white"
-                        Layout.fillWidth: true
-                        font.pointSize: 26
-                        font.family: Constants.regularFontFamily
-                        font.weight: Font.DemiBold
-                        horizontalAlignment: Text.AlignLeft
-                        verticalAlignment: Text.AlignVCenter
-                    }
-
-                    Text {
-                        text: "By " + author
-                        horizontalAlignment: Text.AlignLeft
-                        verticalAlignment: Text.AlignVCenter
-                        width: parent.width
-                        font.pointSize: 11
-                        font.family: Constants.regularFontFamily
-                        color: "white"
-                        Layout.fillWidth: true
-                    }
-                }
-
-                Item {
-                    Layout.fillWidth: true
-                    Layout.fillHeight: true
-                }
-
-                ColumnLayout {
-                    Layout.fillHeight: true
-                    Layout.maximumWidth: 180
-                    spacing: 8
-                    Item {
-                        Layout.fillWidth: true
-                        Layout.fillHeight: true
-                    }
-                    Text {
-                        text: targetInLibrary ? "The required game is in your library" : "You need " + targetGameName + " in your library to play this mod"
-                        horizontalAlignment: Text.AlignHCenter
-                        verticalAlignment: Text.AlignVCenter
-                        Layout.alignment: Qt.AlignRight | Qt.AlignBottom
-                        Layout.fillWidth: true
-                        wrapMode: Text.WordWrap
-                        font.pointSize: 10
-                        font.family: Constants.regularFontFamily
-                        color: "#d5d5d5"
-                    }
-                    Button {
-                        Layout.preferredHeight: 60
-                        Layout.preferredWidth: 180
-                        id: addToLibraryButton
-                        Layout.alignment: Qt.AlignRight | Qt.AlignBottom
-                        background: Rectangle {
-                            color: enabled ? "white" : "grey"
-                            radius: 6
-                        }
-                        enabled: !modInLibrary && targetInLibrary
-                        contentItem: Text {
-                            text: modInLibrary ? qsTr("In Library") : qsTr("Add to Library")
-                            anchors.centerIn: parent
-                            color: Constants.colorTestBackground
-                            font.family: Constants.regularFontFamily
-                            horizontalAlignment: Text.AlignHCenter
-                            verticalAlignment: Text.AlignVCenter
-                            font.pointSize: 11
-                        }
-
-                        HoverHandler {
-                            acceptedDevices: PointerDevice.Mouse
-                            cursorShape: Qt.PointingHandCursor
-                        }
-
-                        onClicked: {
-                            addedPopup.open()
-                            timer.start()
-                            root.modInLibrary = true
-                            library_model.addModToLibrary(root.modId)
-                        }
-                    }
-                }
-            }
-
-            Item {
-                id: headerSpacer
-                Layout.fillWidth: true
-                Layout.preferredHeight: 8
-            }
-
-            ListView {
-                id: listView
-                Layout.topMargin: 18
-                Layout.fillWidth: true
-                Layout.preferredHeight: 160
-                Layout.alignment: Qt.AlignHCenter | Qt.AlignVCenter
-                clip: true
-                orientation: ListView.Horizontal
-                model: ListModel {
-                    ListElement {
-                        source: "file:system/_img/goom2.png"
-                        modId: 1
-                    }
-                    ListElement {
-                        source: "file:system/_img/goom1.png"
-                        modId: 1
-                    }
-                    ListElement {
-                        source: "file:system/_img/goom3.png"
-                        modId: 1
-                    }
-                    ListElement {
-                        source: "file:system/_img/goom4.png"
-                        modId: 1
-                    }
-                    ListElement {
-                        source: "file:system/_img/rr1.png"
-                        modId: 2
-                    }
-                    ListElement {
-                        source: "file:system/_img/rr2.png"
-                        modId: 2
-                    }
-                    ListElement {
-                        source: "file:system/_img/rr3.png"
-                        modId: 2
-                    }
-                    ListElement {
-                        source: "file:system/_img/rr4.png"
-                        modId: 2
-                    }
-                    ListElement {
-                        source: "file:system/_img/rr5.png"
-                        modId: 2
-                    }
-                    ListElement {
-                        source: "file:system/_img/rr6.png"
-                        modId: 2
-                    }
-                    ListElement {
-                        source: "file:system/_img/rr7.png"
-                        modId: 2
-                    }
-                    ListElement {
-                        source: "file:system/_img/rr8.png"
-                        modId: 2
-                    }
-                }
-                spacing: 8
-                delegate: Image {
-                    width: model.modId === root.modId ? listView.height * (16 / 9) : -8
-                    height: listView.height
-                    visible: model.modId === root.modId
-
-                    source: model.source
-                    fillMode: Image.Stretch
-                }
-            }
-
-            Row {
-                Layout.fillWidth: true
-                Layout.preferredHeight: 24
-
-                Text {
-                    text: "Click and drag to see all screenshots"
-                    font.pointSize: 10
-                    font.family: Constants.regularFontFamily
-                    font.weight: Font.Medium
-                    color: "white"
-                    width: parent.width
-                    horizontalAlignment: Text.AlignHCenter
-                    verticalAlignment: Text.AlignVCenter
-                }
-            }
-
-            // Text {
-            //     text: "Screenshots will go here"
-            //
-            //     horizontalAlignment: Text.AlignHCenter
-            //     verticalAlignment: Text.AlignVCenter
-            //     wrapMode: Text.WordWrap
-            //     font.pointSize: 11
-            //     font.family: Constants.regularFontFamily
-            //     color: "#d5d5d5"
-            // }
-
-            Text {
-                text: description
-                Layout.topMargin: 12
-                Layout.fillWidth: true
-                wrapMode: Text.WordWrap
-                font.pointSize: 12
-                font.family: Constants.regularFontFamily
-                color: "#d5d5d5"
-            }
-        }
-
-        Item {
-            Layout.fillWidth: true
-            Layout.fillHeight: true
-            Layout.horizontalStretchFactor: 1
-        }
-    }
-
-    Popup {
-        id: addedPopup
-
-        parent: Overlay.overlay
-        x: parent.width / 2 - addedPopup.width / 2
-        y: parent.height - addedPopup.height - 24
-
-        width: words.width + padding * 2
-        height: 50
-        closePolicy: Popup.NoAutoClose
-
-        background: Rectangle {
-            color: "white"
-            radius: 4
-        }
-
-        Text {
-            id: words
-            anchors.centerIn: parent
-            text: ""
-            font.pointSize: 11
-            font.family: Constants.regularFontFamily
-            color: "#212020"
-        }
-
-        onAboutToShow: {
-            words.text = "Added " + root.name + " to library"
-        }
-
-        enter: Transition {
-            NumberAnimation {
-                properties: "opacity"
-                from: 0
-                to: 1
-                duration: 200
-                easing.type: Easing.InOutQuad
-            }
-        }
-
-        exit: Transition {
-            NumberAnimation {
-                properties: "opacity"
-                from: 1
-                to: 0
-                duration: 200
-                easing.type: Easing.InOutQuad
-            }
-        }
-    }
-
-    Timer {
-        id: timer
-        interval: 3000 // Adjust the duration in milliseconds (e.g., 3000 for 3 seconds)
-        running: false
-        repeat: false
-        onTriggered: {
-            addedPopup.close()
-        }
-    }
-}
-
-
-// Item {
-//     id: root
-//
-//     Pane {
-//         id: content
-//
-//         background: Item {
-//         }
-//         anchors.top: parent.top
-//         anchors.bottom: parent.bottom
-//         anchors.left: parent.left
-//         anchors.right: parent.right
-//
-//         Pane {
-//             background: Item {
-//             }
-//             anchors.top: parent.top
-//             anchors.right: parent.right
-//             anchors.bottom: parent.bottom
-//             anchors.left: scrollableArea.right
-//
-//             ColumnLayout {
-//                 anchors.fill: parent
-//                 spacing: 16
-//
-//                 Item {
-//                     Layout.fillWidth: true
-//                     Layout.fillHeight: true
-//                 }
-//
-//                 Text {
-//                     text: targetInLibrary ? "The required game is in your library" : "You need " + targetGameName + " in your library to play this mod"
-//                     horizontalAlignment: Text.AlignHCenter
-//                     verticalAlignment: Text.AlignVCenter
-//                     Layout.alignment: Qt.AlignHCenter | Qt.AlignVCenter
-//                     Layout.fillWidth: true
-//                     wrapMode: Text.WordWrap
-//                     font.pointSize: 10
-//                     font.family: Constants.regularFontFamily
-//                     color: "#d5d5d5"
-//                 }
-//
-//                 Button {
-//                     id: addToLibraryButton
-//                     Layout.preferredHeight: 60
-//                     Layout.preferredWidth: parent.width * 3 / 4
-//                     Layout.alignment: Qt.AlignHCenter | Qt.AlignVCenter
-//                     background: Rectangle {
-//                         color: enabled ? "white" : "grey"
-//                         radius: 6
-//                     }
-//                     enabled: !modInLibrary && targetInLibrary
-//                     contentItem: Text {
-//                         text: modInLibrary ? qsTr("In Library") : qsTr("Add to Library")
-//                         anchors.centerIn: parent
-//                         color: Constants.colorTestBackground
-//                         font.family: Constants.regularFontFamily
-//                         horizontalAlignment: Text.AlignHCenter
-//                         verticalAlignment: Text.AlignVCenter
-//                         font.pointSize: 11
-//                     }
-//
-//                     HoverHandler {
-//                         acceptedDevices: PointerDevice.Mouse
-//                         cursorShape: Qt.PointingHandCursor
-//                     }
-//
-//                     onClicked: {
-//                         addedPopup.open()
-//                         timer.start()
-//                         root.modInLibrary = true
-//                         library_model.addModToLibrary(root.modId)
-//                     }
-//
-//                     // onClicked: {
-//                     //     if (!targetInLibrary) {
-//                     //         for (let i = 0; i < romIds.length; i++) {
-//                     //             library_model.addRomToLibrary(romIds[i])
-//                     //         }
-//                     //         targetInLibrary = true
-//                     //         addToLibraryButton.text = qsTr("In Library")
-//                     //     }
-//                     // }
-//                 }
-//
-//                 Item {
-//                     Layout.fillWidth: true
-//                     Layout.fillHeight: true
-//                 }
-//             }
-//         }
-//     }
-//
-//     Popup {
-//         id: addedPopup
-//
-//         parent: Overlay.overlay
-//         x: parent.width / 2 - addedPopup.width / 2
-//         y: parent.height - addedPopup.height - 24
-//
-//         width: words.width + padding * 2
-//         height: 50
-//         closePolicy: Popup.NoAutoClose
-//
-//         background: Rectangle {
-//             color: "white"
-//             radius: 4
-//         }
-//
-//         Text {
-//             id: words
-//             anchors.centerIn: parent
-//             text: ""
-//             font.pointSize: 11
-//             font.family: Constants.regularFontFamily
-//             color: "#212020"
-//         }
-//
-//         onAboutToShow: {
-//             words.text = "Added " + root.name + " to library"
-//         }
-//
-//         enter: Transition {
-//             NumberAnimation {
-//                 properties: "opacity"
-//                 from: 0
-//                 to: 1
-//                 duration: 200
-//                 easing.type: Easing.InOutQuad
-//             }
-//         }
-//
-//         exit: Transition {
-//             NumberAnimation {
-//                 properties: "opacity"
-//                 from: 1
-//                 to: 0
-//                 duration: 200
-//                 easing.type: Easing.InOutQuad
-//             }
-//         }
-//     }
-//
-//     Timer {
-//         id: timer
-//         interval: 3000 // Adjust the duration in milliseconds (e.g., 3000 for 3 seconds)
-//         running: false
-//         repeat: false
-//         onTriggered: {
-//             addedPopup.close()
-//         }
-//     }
+import QtQuick
+import QtQuick.Controls
+import QtQuick.Layouts
+import QtQuick.Effects
+import QtQml.Models
+
+
+Flickable {
+    id: root
+
+    required property int modId
+    required property string name
+    required property string author
+    required property string description
+    required property string targetGameName
+    required property bool targetInLibrary
+    required property bool modInLibrary
+
+    contentHeight: theColumn.height
+    boundsBehavior: Flickable.StopAtBounds
+
+    ScrollBar.vertical: ScrollBar {
+    }
+
+    Image {
+        id: headerBanner
+        width: parent.width + 24
+        height: header.height + headerSpacer.height + 24
+        x: -12
+        y: -12
+
+        source: modId === 2 ? "file:system/_img/rrbanner.png" : "file:system/_img/goombanner.png"
+        fillMode: Image.PreserveAspectCrop
+
+        layer.enabled: true
+        layer.effect: MultiEffect {
+            autoPaddingEnabled: false
+            source: headerBanner
+            anchors.fill: headerBanner
+            blurEnabled: true
+            blurMultiplier: 1.0
+            blurMax: 64
+            blur: 1
+        }
+    }
+
+    RowLayout {
+        id: contentRow
+        anchors.fill: parent
+        spacing: 0
+
+        Item {
+            Layout.fillWidth: true
+            Layout.fillHeight: true
+            Layout.horizontalStretchFactor: 1
+        }
+
+        ColumnLayout {
+            id: theColumn
+            Layout.preferredWidth: parent.width * 3 / 4
+            Layout.fillHeight: true
+
+            // Item {
+            //     Layout.fillWidth: true
+            //     Layout.preferredHeight: 100
+            // }
+
+            RowLayout {
+                id: header
+                Layout.preferredHeight: 260
+                Layout.minimumHeight: 260
+
+                ColumnLayout {
+                    Layout.fillHeight: true
+                    Layout.alignment: Qt.AlignLeft | Qt.AlignBottom
+
+                    Item {
+                        Layout.fillWidth: true
+                        Layout.fillHeight: true
+                    }
+
+                    Text {
+                        text: root.name
+                        color: "white"
+                        Layout.fillWidth: true
+                        font.pointSize: 26
+                        font.family: Constants.regularFontFamily
+                        font.weight: Font.DemiBold
+                        horizontalAlignment: Text.AlignLeft
+                        verticalAlignment: Text.AlignVCenter
+                    }
+
+                    Text {
+                        text: "By " + author
+                        horizontalAlignment: Text.AlignLeft
+                        verticalAlignment: Text.AlignVCenter
+                        width: parent.width
+                        font.pointSize: 11
+                        font.family: Constants.regularFontFamily
+                        color: "white"
+                        Layout.fillWidth: true
+                    }
+                }
+
+                Item {
+                    Layout.fillWidth: true
+                    Layout.fillHeight: true
+                }
+
+                ColumnLayout {
+                    Layout.fillHeight: true
+                    Layout.maximumWidth: 180
+                    spacing: 8
+                    Item {
+                        Layout.fillWidth: true
+                        Layout.fillHeight: true
+                    }
+                    Text {
+                        text: targetInLibrary ? "The required game is in your library" : "You need " + targetGameName + " in your library to play this mod"
+                        horizontalAlignment: Text.AlignHCenter
+                        verticalAlignment: Text.AlignVCenter
+                        Layout.alignment: Qt.AlignRight | Qt.AlignBottom
+                        Layout.fillWidth: true
+                        wrapMode: Text.WordWrap
+                        font.pointSize: 10
+                        font.family: Constants.regularFontFamily
+                        color: "#d5d5d5"
+                    }
+                    Button {
+                        Layout.preferredHeight: 60
+                        Layout.preferredWidth: 180
+                        id: addToLibraryButton
+                        Layout.alignment: Qt.AlignRight | Qt.AlignBottom
+                        background: Rectangle {
+                            color: enabled ? "white" : "grey"
+                            radius: 6
+                        }
+                        enabled: !modInLibrary && targetInLibrary
+                        contentItem: Text {
+                            text: modInLibrary ? qsTr("In Library") : qsTr("Add to Library")
+                            anchors.centerIn: parent
+                            color: Constants.colorTestBackground
+                            font.family: Constants.regularFontFamily
+                            horizontalAlignment: Text.AlignHCenter
+                            verticalAlignment: Text.AlignVCenter
+                            font.pointSize: 11
+                        }
+
+                        HoverHandler {
+                            acceptedDevices: PointerDevice.Mouse
+                            cursorShape: Qt.PointingHandCursor
+                        }
+
+                        onClicked: {
+                            addedPopup.open()
+                            timer.start()
+                            root.modInLibrary = true
+                            library_model.addModToLibrary(root.modId)
+                        }
+                    }
+                }
+            }
+
+            Item {
+                id: headerSpacer
+                Layout.fillWidth: true
+                Layout.preferredHeight: 8
+            }
+
+            ListView {
+                id: listView
+                Layout.topMargin: 18
+                Layout.fillWidth: true
+                Layout.preferredHeight: 160
+                Layout.alignment: Qt.AlignHCenter | Qt.AlignVCenter
+                clip: true
+                orientation: ListView.Horizontal
+                model: ListModel {
+                    ListElement {
+                        source: "file:system/_img/goom2.png"
+                        modId: 1
+                    }
+                    ListElement {
+                        source: "file:system/_img/goom1.png"
+                        modId: 1
+                    }
+                    ListElement {
+                        source: "file:system/_img/goom3.png"
+                        modId: 1
+                    }
+                    ListElement {
+                        source: "file:system/_img/goom4.png"
+                        modId: 1
+                    }
+                    ListElement {
+                        source: "file:system/_img/rr1.png"
+                        modId: 2
+                    }
+                    ListElement {
+                        source: "file:system/_img/rr2.png"
+                        modId: 2
+                    }
+                    ListElement {
+                        source: "file:system/_img/rr3.png"
+                        modId: 2
+                    }
+                    ListElement {
+                        source: "file:system/_img/rr4.png"
+                        modId: 2
+                    }
+                    ListElement {
+                        source: "file:system/_img/rr5.png"
+                        modId: 2
+                    }
+                    ListElement {
+                        source: "file:system/_img/rr6.png"
+                        modId: 2
+                    }
+                    ListElement {
+                        source: "file:system/_img/rr7.png"
+                        modId: 2
+                    }
+                    ListElement {
+                        source: "file:system/_img/rr8.png"
+                        modId: 2
+                    }
+                }
+                spacing: 8
+                delegate: Image {
+                    width: model.modId === root.modId ? listView.height * (16 / 9) : -8
+                    height: listView.height
+                    visible: model.modId === root.modId
+
+                    source: model.source
+                    fillMode: Image.Stretch
+                }
+            }
+
+            Row {
+                Layout.fillWidth: true
+                Layout.preferredHeight: 24
+
+                Text {
+                    text: "Click and drag to see all screenshots"
+                    font.pointSize: 10
+                    font.family: Constants.regularFontFamily
+                    font.weight: Font.Medium
+                    color: "white"
+                    width: parent.width
+                    horizontalAlignment: Text.AlignHCenter
+                    verticalAlignment: Text.AlignVCenter
+                }
+            }
+
+            // Text {
+            //     text: "Screenshots will go here"
+            //
+            //     horizontalAlignment: Text.AlignHCenter
+            //     verticalAlignment: Text.AlignVCenter
+            //     wrapMode: Text.WordWrap
+            //     font.pointSize: 11
+            //     font.family: Constants.regularFontFamily
+            //     color: "#d5d5d5"
+            // }
+
+            Text {
+                text: description
+                Layout.topMargin: 12
+                Layout.fillWidth: true
+                wrapMode: Text.WordWrap
+                font.pointSize: 12
+                font.family: Constants.regularFontFamily
+                color: "#d5d5d5"
+            }
+        }
+
+        Item {
+            Layout.fillWidth: true
+            Layout.fillHeight: true
+            Layout.horizontalStretchFactor: 1
+        }
+    }
+
+    Popup {
+        id: addedPopup
+
+        parent: Overlay.overlay
+        x: parent.width / 2 - addedPopup.width / 2
+        y: parent.height - addedPopup.height - 24
+
+        width: words.width + padding * 2
+        height: 50
+        closePolicy: Popup.NoAutoClose
+
+        background: Rectangle {
+            color: "white"
+            radius: 4
+        }
+
+        Text {
+            id: words
+            anchors.centerIn: parent
+            text: ""
+            font.pointSize: 11
+            font.family: Constants.regularFontFamily
+            color: "#212020"
+        }
+
+        onAboutToShow: {
+            words.text = "Added " + root.name + " to library"
+        }
+
+        enter: Transition {
+            NumberAnimation {
+                properties: "opacity"
+                from: 0
+                to: 1
+                duration: 200
+                easing.type: Easing.InOutQuad
+            }
+        }
+
+        exit: Transition {
+            NumberAnimation {
+                properties: "opacity"
+                from: 1
+                to: 0
+                duration: 200
+                easing.type: Easing.InOutQuad
+            }
+        }
+    }
+
+    Timer {
+        id: timer
+        interval: 3000 // Adjust the duration in milliseconds (e.g., 3000 for 3 seconds)
+        running: false
+        repeat: false
+        onTriggered: {
+            addedPopup.close()
+        }
+    }
+}
+
+
+// Item {
+//     id: root
+//
+//     Pane {
+//         id: content
+//
+//         background: Item {
+//         }
+//         anchors.top: parent.top
+//         anchors.bottom: parent.bottom
+//         anchors.left: parent.left
+//         anchors.right: parent.right
+//
+//         Pane {
+//             background: Item {
+//             }
+//             anchors.top: parent.top
+//             anchors.right: parent.right
+//             anchors.bottom: parent.bottom
+//             anchors.left: scrollableArea.right
+//
+//             ColumnLayout {
+//                 anchors.fill: parent
+//                 spacing: 16
+//
+//                 Item {
+//                     Layout.fillWidth: true
+//                     Layout.fillHeight: true
+//                 }
+//
+//                 Text {
+//                     text: targetInLibrary ? "The required game is in your library" : "You need " + targetGameName + " in your library to play this mod"
+//                     horizontalAlignment: Text.AlignHCenter
+//                     verticalAlignment: Text.AlignVCenter
+//                     Layout.alignment: Qt.AlignHCenter | Qt.AlignVCenter
+//                     Layout.fillWidth: true
+//                     wrapMode: Text.WordWrap
+//                     font.pointSize: 10
+//                     font.family: Constants.regularFontFamily
+//                     color: "#d5d5d5"
+//                 }
+//
+//                 Button {
+//                     id: addToLibraryButton
+//                     Layout.preferredHeight: 60
+//                     Layout.preferredWidth: parent.width * 3 / 4
+//                     Layout.alignment: Qt.AlignHCenter | Qt.AlignVCenter
+//                     background: Rectangle {
+//                         color: enabled ? "white" : "grey"
+//                         radius: 6
+//                     }
+//                     enabled: !modInLibrary && targetInLibrary
+//                     contentItem: Text {
+//                         text: modInLibrary ? qsTr("In Library") : qsTr("Add to Library")
+//                         anchors.centerIn: parent
+//                         color: Constants.colorTestBackground
+//                         font.family: Constants.regularFontFamily
+//                         horizontalAlignment: Text.AlignHCenter
+//                         verticalAlignment: Text.AlignVCenter
+//                         font.pointSize: 11
+//                     }
+//
+//                     HoverHandler {
+//                         acceptedDevices: PointerDevice.Mouse
+//                         cursorShape: Qt.PointingHandCursor
+//                     }
+//
+//                     onClicked: {
+//                         addedPopup.open()
+//                         timer.start()
+//                         root.modInLibrary = true
+//                         library_model.addModToLibrary(root.modId)
+//                     }
+//
+//                     // onClicked: {
+//                     //     if (!targetInLibrary) {
+//                     //         for (let i = 0; i < romIds.length; i++) {
+//                     //             library_model.addRomToLibrary(romIds[i])
+//                     //         }
+//                     //         targetInLibrary = true
+//                     //         addToLibraryButton.text = qsTr("In Library")
+//                     //     }
+//                     // }
+//                 }
+//
+//                 Item {
+//                     Layout.fillWidth: true
+//                     Layout.fillHeight: true
+//                 }
+//             }
+//         }
+//     }
+//
+//     Popup {
+//         id: addedPopup
+//
+//         parent: Overlay.overlay
+//         x: parent.width / 2 - addedPopup.width / 2
+//         y: parent.height - addedPopup.height - 24
+//
+//         width: words.width + padding * 2
+//         height: 50
+//         closePolicy: Popup.NoAutoClose
+//
+//         background: Rectangle {
+//             color: "white"
+//             radius: 4
+//         }
+//
+//         Text {
+//             id: words
+//             anchors.centerIn: parent
+//             text: ""
+//             font.pointSize: 11
+//             font.family: Constants.regularFontFamily
+//             color: "#212020"
+//         }
+//
+//         onAboutToShow: {
+//             words.text = "Added " + root.name + " to library"
+//         }
+//
+//         enter: Transition {
+//             NumberAnimation {
+//                 properties: "opacity"
+//                 from: 0
+//                 to: 1
+//                 duration: 200
+//                 easing.type: Easing.InOutQuad
+//             }
+//         }
+//
+//         exit: Transition {
+//             NumberAnimation {
+//                 properties: "opacity"
+//                 from: 1
+//                 to: 0
+//                 duration: 200
+//                 easing.type: Easing.InOutQuad
+//             }
+//         }
+//     }
+//
+//     Timer {
+//         id: timer
+//         interval: 3000 // Adjust the duration in milliseconds (e.g., 3000 for 3 seconds)
+//         running: false
+//         repeat: false
+//         onTriggered: {
+//             addedPopup.close()
+//         }
+//     }
 // }