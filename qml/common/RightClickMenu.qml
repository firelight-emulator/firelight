import QtQuick
import QtQuick.Controls
import QtQuick.Layouts
import QtQuick.Effects
<<<<<<< HEAD

=======
>>>>>>> 3e66f29a

Menu {
    id: control

    padding: Constants.rightClickMenu_Padding
    // overlap: 10

    // contentWidth: 260
    // contentHeight: Constants.rightClickMenuItem_DefaultHeight

    // implicitContentWidth: 260
    // // implicitContentHeight: control.count * Constants.rightClickMenuItem_DefaultHeight

    background: Rectangle {
        id: bg
        implicitWidth: 260
        implicitHeight: 48
        color: Constants.rightClickMenu_BackgroundColor
        radius: Constants.rightClickMenu_BackgroundRadius
    }

    delegate: RightClickMenuItem {
        id: delegate
        text: text
    }
}<|MERGE_RESOLUTION|>--- conflicted
+++ resolved
@@ -1,34 +1,31 @@
-import QtQuick
-import QtQuick.Controls
-import QtQuick.Layouts
-import QtQuick.Effects
-<<<<<<< HEAD
-
-=======
->>>>>>> 3e66f29a
-
-Menu {
-    id: control
-
-    padding: Constants.rightClickMenu_Padding
-    // overlap: 10
-
-    // contentWidth: 260
-    // contentHeight: Constants.rightClickMenuItem_DefaultHeight
-
-    // implicitContentWidth: 260
-    // // implicitContentHeight: control.count * Constants.rightClickMenuItem_DefaultHeight
-
-    background: Rectangle {
-        id: bg
-        implicitWidth: 260
-        implicitHeight: 48
-        color: Constants.rightClickMenu_BackgroundColor
-        radius: Constants.rightClickMenu_BackgroundRadius
-    }
-
-    delegate: RightClickMenuItem {
-        id: delegate
-        text: text
-    }
+import QtQuick
+import QtQuick.Controls
+import QtQuick.Layouts
+import QtQuick.Effects
+
+
+Menu {
+    id: control
+
+    padding: Constants.rightClickMenu_Padding
+    // overlap: 10
+
+    // contentWidth: 260
+    // contentHeight: Constants.rightClickMenuItem_DefaultHeight
+
+    // implicitContentWidth: 260
+    // // implicitContentHeight: control.count * Constants.rightClickMenuItem_DefaultHeight
+
+    background: Rectangle {
+        id: bg
+        implicitWidth: 260
+        implicitHeight: 48
+        color: Constants.rightClickMenu_BackgroundColor
+        radius: Constants.rightClickMenu_BackgroundRadius
+    }
+
+    delegate: RightClickMenuItem {
+        id: delegate
+        text: text
+    }
 }