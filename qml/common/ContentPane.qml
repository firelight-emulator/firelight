import QtQuick
import QtQuick.Controls
<<<<<<< HEAD

=======
>>>>>>> 3e66f29a

Pane {
    id: root

    background: Rectangle {
        color: "white"
        opacity: 0.08
        radius: 8
    }

    padding: 8
}<|MERGE_RESOLUTION|>--- conflicted
+++ resolved
@@ -1,18 +1,15 @@
-import QtQuick
-import QtQuick.Controls
-<<<<<<< HEAD
-
-=======
->>>>>>> 3e66f29a
-
-Pane {
-    id: root
-
-    background: Rectangle {
-        color: "white"
-        opacity: 0.08
-        radius: 8
-    }
-
-    padding: 8
+import QtQuick
+import QtQuick.Controls
+
+
+Pane {
+    id: root
+
+    background: Rectangle {
+        color: "white"
+        opacity: 0.08
+        radius: 8
+    }
+
+    padding: 8
 }