--- conflicted
+++ resolved
@@ -1,82 +1,79 @@
-import QtQuick
-import QtQuick.Controls
-<<<<<<< HEAD
-
-=======
->>>>>>> 3e66f29a
-
-Text {
-    id: root
-
-    property bool hovered: false
-    property real originalX: 0
-    property real scrollSpeed: 70
-    property real scrollDistance: 0
-    property real scrollDuration: 0
-
-    Component.onCompleted: {
-        originalX = x
-        updateScrollDistance()
-    }
-
-    onWidthChanged: {
-        updateScrollDistance()
-    }
-
-    onContentWidthChanged: {
-        updateScrollDistance()
-    }
-
-    function updateScrollDistance() {
-        scrollDistance = contentWidth - originalX - width
-        if (scrollDistance < 0) {
-            scrollDistance = 0
-        }
-        scrollDuration = scrollDistance / scrollSpeed * 1000
-    }
-
-    maximumLineCount: 1
-
-    states: [
-        State {
-            name: "hovered"
-            when: hovered
-        }
-    ]
-
-    transitions: [
-        Transition {
-            to: "hovered"
-            ScriptAction {
-                script: {
-                    root.originalX = root.x
-                    if (root.contentWidth > root.width) {
-                        scrollAnimation.running = true
-                    }
-                }
-            }
-        },
-        Transition {
-            from: "hovered"
-            ScriptAction {
-                script: {
-                    scrollAnimation.running = false
-                    root.x = root.originalX
-                }
-            }
-        }
-    ]
-
-    SequentialAnimation {
-        id: scrollAnimation
-        PauseAnimation {
-            duration: 1000
-        }
-        NumberAnimation {
-            target: root
-            property: "x"
-            to: -(scrollDistance)
-            duration: scrollDuration
-        }
-    }
+import QtQuick
+import QtQuick.Controls
+
+
+Text {
+    id: root
+
+    property bool hovered: false
+    property real originalX: 0
+    property real scrollSpeed: 70
+    property real scrollDistance: 0
+    property real scrollDuration: 0
+
+    Component.onCompleted: {
+        originalX = x
+        updateScrollDistance()
+    }
+
+    onWidthChanged: {
+        updateScrollDistance()
+    }
+
+    onContentWidthChanged: {
+        updateScrollDistance()
+    }
+
+    function updateScrollDistance() {
+        scrollDistance = contentWidth - originalX - width
+        if (scrollDistance < 0) {
+            scrollDistance = 0
+        }
+        scrollDuration = scrollDistance / scrollSpeed * 1000
+    }
+
+    maximumLineCount: 1
+
+    states: [
+        State {
+            name: "hovered"
+            when: hovered
+        }
+    ]
+
+    transitions: [
+        Transition {
+            to: "hovered"
+            ScriptAction {
+                script: {
+                    root.originalX = root.x
+                    if (root.contentWidth > root.width) {
+                        scrollAnimation.running = true
+                    }
+                }
+            }
+        },
+        Transition {
+            from: "hovered"
+            ScriptAction {
+                script: {
+                    scrollAnimation.running = false
+                    root.x = root.originalX
+                }
+            }
+        }
+    ]
+
+    SequentialAnimation {
+        id: scrollAnimation
+        PauseAnimation {
+            duration: 1000
+        }
+        NumberAnimation {
+            target: root
+            property: "x"
+            to: -(scrollDistance)
+            duration: scrollDuration
+        }
+    }
 }