--- conflicted
+++ resolved
@@ -1,15 +1,13 @@
-import QtQuick
-import QtQuick.Controls
-import QtQuick.Layouts
-<<<<<<< HEAD
-
-=======
->>>>>>> 3e66f29a
-
-Option {
-    id: root
-    control: ComboBox {
-        model: ["Windowed", "Fullscreen"]
-    }
-}
-
+import QtQuick
+import QtQuick.Controls
+import QtQuick.Layouts
+
+
+Option {
+    id: root
+    control: ComboBox {
+        model: ["Windowed", "Fullscreen"]
+    }
+}
+
+