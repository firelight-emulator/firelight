import QtQuick
import QtQuick.Controls
import QtQuick.Layouts
import QtQml.Models
<<<<<<< HEAD

=======
>>>>>>> 3e66f29a

Pane {
    property string fontFamilyName

    signal entryClicked(string entryId)

    background: Rectangle {
        color: "transparent"
    }

    ButtonGroup {
        id: buttonGroup
        exclusive: true
    }

    SplitView {
        id: navigation
        orientation: Qt.Horizontal
        anchors.fill: parent

        handle: FirelightSplitViewHandle {
        }

        Item {
            SplitView.minimumWidth: 260
            SplitView.maximumWidth: parent.width / 2
            ContentPane {
                id: content

                anchors.left: parent.left
                anchors.top: parent.top
                anchors.right: parent.right

                ListView {
                    id: mainCategoryList
                    interactive: false

                    anchors.left: parent.left
                    anchors.top: parent.top
                    anchors.right: parent.right

                    implicitHeight: model.count * 40
                    model: ListModel {
                        ListElement {
                            name: "All games"
                            icon: "\uf53e"
                            playlistId: -1
                        }
                        ListElement {
                            name: "Recently played"
                            icon: "\ue889"
                            playlistId: -1
                        }
                        ListElement {
                            name: "Newly added"
                            icon: "\ue838"
                            playlistId: -1
                        }
                    }

                    delegate: FirelightMenuItem {
                        labelText: model.name
                        labelIcon: model.icon
                        height: 40
                        width: mainCategoryList.width
                        leftPadding: 12
                        rightPadding: 12

                        checked: model.name === "All games"

                        onClicked: function () {
                            // library_short_model.filterOnPlaylistId(model.playlistId)
                            if (model.name === "All games") {
                                library_short_model.sortByDisplayName()
                            } else if (model.name === "Newly added") {
                                library_short_model.sortByCreatedAt()
                            } else if (model.name === "Recently played") {
                                library_short_model.sortByLastPlayedAt()
                            }
                        }

                        ButtonGroup.group: buttonGroup
                    }
                }
            }

            ContentPane {
                id: playlistPane

                anchors.left: parent.left
                anchors.right: parent.right
                anchors.topMargin: 8
                anchors.top: content.bottom
                anchors.bottom: parent.bottom

                RowLayout {
                    id: playlistHeader
                    anchors.left: parent.left
                    anchors.top: parent.top
                    anchors.right: parent.right
                    height: 40

                    Text {
                        text: "Folders"
                        Layout.leftMargin: 8
                        font.pointSize: 12
                        font.family: Constants.semiboldFontFamily
                        color: "#b3b3b3"
                        Layout.alignment: Qt.AlignLeft | Qt.AlignVCenter
                    }

                    Button {
                        id: createPlaylistButton
                        Layout.alignment: Qt.AlignRight | Qt.AlignVCenter
                        hoverEnabled: true

                        background: Rectangle {
                            color: createPlaylistButton.pressed ? "black" : (createPlaylistButton.hovered ? "#232323" : "transparent")
                            radius: 50
                        }

                        implicitWidth: 32
                        implicitHeight: 32

                        contentItem: Text {
                            text: "\ue145"
                            font.pixelSize: 24
                            font.family: Constants.symbolFontFamily
                            horizontalAlignment: Text.AlignHCenter
                            verticalAlignment: Text.AlignVCenter
                            color: createPlaylistButton.pressed ? "#3e3e3e" : "#b3b3b3"
                        }

                        onClicked: {
                            createPlaylistDialog.open()
                        }

                        ToolTip.visible: createPlaylistButton.hovered
                        ToolTip.text: "Create folder"
                        ToolTip.delay: 400
                        ToolTip.timeout: 5000
                    }
                }

                ListView {
                    id: categoryList

                    clip: true
                    boundsBehavior: Flickable.StopAtBounds
                    anchors.left: parent.left
                    anchors.top: playlistHeader.bottom
                    anchors.right: parent.right
                    anchors.bottom: parent.bottom
                    model: playlist_model

                    delegate: Button {
                        id: playlistItemButton
                        background: Rectangle {
                            opacity: playlistItemButton.checked ?
                                (playlistItemMouse.pressed ?
                                    0.3
                                    : ((playlistItemMouse.containsMouse ?
                                        0.2
                                        : 0.2)))
                                : (playlistItemMouse.pressed ?
                                    0.2
                                    : (playlistItemMouse.containsMouse ?
                                        0.1
                                        : "transparent"))
                            color: "white"
                            radius: 4
                        }

                        checkable: true
                        ButtonGroup.group: buttonGroup

                        width: ListView.view.width

                        padding: 6

                        onClicked: function () {
                            library_short_model.filterOnPlaylistId(model.id)
                            library_short_model.sort(0)
                        }

                        contentItem: CarouselText {
                            hovered: playlistItemMouse.containsMouse
                            text: model.display_name
                            font.pointSize: 12
                            font.family: Constants.regularFontFamily
                            color: "#ffffff"
                        }

                        MouseArea {
                            id: playlistItemMouse
                            anchors.fill: parent
                            acceptedButtons: Qt.RightButton
                            hoverEnabled: true
                            onClicked: function (event) {
                                playlistRightClickMenu.playlistName = model.display_name
                                playlistRightClickMenu.playlistId = model.id
                                playlistRightClickMenu.popup()
                            }
                            cursorShape: Qt.PointingHandCursor
                        }
                    }
                }

            }
        }
        ContentPane {
            id: contentRight

            Text {
                text: "no gams here"
                font.pointSize: 12
                font.family: Constants.regularFontFamily
                color: "#b3b3b3"
                anchors.centerIn: parent
                visible: libraryList.count === 0
            }

            Pane {
                id: listHeader
                background: Item {
                }
                anchors.left: parent.left
                anchors.right: parent.right
                anchors.top: parent.top
                padding: 0
                horizontalPadding: 10

                RowLayout {
                    id: headerRow
                    anchors.fill: parent
                    // Text {
                    //     id: favoriteSection
                    //     text: "\ue87d"
                    //     font.family: Constants.symbolFontFamily
                    //     font.pointSize: 12
                    //     color: "#b3b3b3"
                    //     Layout.alignment: Qt.AlignLeft | Qt.AlignVCenter
                    //     Layout.fillHeight: true
                    //     Layout.preferredWidth: 24
                    //     topPadding: 2
                    //     horizontalAlignment: Text.AlignLeft
                    //     verticalAlignment: Text.AlignVCenter
                    // }
                    Text {
                        id: titleSection
                        text: "Title"
                        font.pointSize: 10
                        font.family: Constants.regularFontFamily
                        color: "#b3b3b3"
                        Layout.alignment: Qt.AlignLeft | Qt.AlignVCenter
                        Layout.fillHeight: true
                        Layout.fillWidth: true
                        // Layout.preferredWidth: 300
                        Layout.minimumWidth: 200
                        Layout.horizontalStretchFactor: 3
                        horizontalAlignment: Text.AlignLeft
                        verticalAlignment: Text.AlignVCenter
                    }

                    Text {
                        id: platformSection
                        text: "Platform"
                        font.pointSize: 10
                        font.family: Constants.regularFontFamily
                        color: "#b3b3b3"
                        Layout.alignment: Qt.AlignLeft | Qt.AlignVCenter
                        Layout.fillHeight: true
                        Layout.minimumWidth: 100
                        Layout.fillWidth: true
                        Layout.horizontalStretchFactor: 1
                        horizontalAlignment: Text.AlignLeft
                        verticalAlignment: Text.AlignVCenter
                        // Layout.preferredWidth: 100
                    }

                    Text {
                        id: filenameSection
                        text: "Filename"
                        font.pointSize: 10
                        font.family: Constants.regularFontFamily
                        color: "#b3b3b3"
                        Layout.alignment: Qt.AlignLeft | Qt.AlignVCenter
                        Layout.fillHeight: true
                        Layout.minimumWidth: 100
                        Layout.fillWidth: true
                        Layout.horizontalStretchFactor: 2
                        horizontalAlignment: Text.AlignLeft
                        verticalAlignment: Text.AlignVCenter
                        // Layout.preferredWidth: 100
                    }
                }
            }
            Rectangle {
                id: spacer
                anchors.left: parent.left
                anchors.right: parent.right
                anchors.top: listHeader.bottom
                anchors.topMargin: 8
                width: libraryList.width
                height: 1
                color: "#373737"
            }
            ListView {
                id: libraryList
                anchors.top: spacer.bottom
                anchors.left: parent.left
                anchors.right: parent.right
                anchors.bottom: parent.bottom
                clip: true
                focus: true

                // header: Rectangle {
                //     width: libraryList.width
                //     height: 30
                //     color: "grey"
                //     Text {
                //         anchors.fill: parent
                //         anchors.leftMargin: 12
                //         text: "All games"
                //         color: "black"
                //         font.pointSize: 12
                //         font.family: Constants.regularFontFamily
                //     }
                // }
                //
                // headerPositioning: ListView.PullBackHeader

                // section.criteria: ViewSection.FirstCharacter
                // section.property: "display_name"
                // section.delegate: Item {
                //     width: libraryList.width
                //     height: 42
                //
                //     Rectangle {
                //         width: libraryList.width
                //         height: 30
                //         anchors.centerIn: parent
                //         color: Constants.colorTestBackground
                //         Text {
                //             anchors.fill: parent
                //             anchors.leftMargin: 12
                //             text: section
                //             color: Constants.colorTestText
                //             font.pointSize: 12
                //             font.family: fontFamilyName
                //             verticalAlignment: Text.AlignVCenter
                //         }
                //     }
                // }
                ScrollBar.vertical
                    :
                    ScrollBar {
                        width: 15
                        interactive: true
                    }

                currentIndex: 0

                model: library_short_model
                boundsBehavior: Flickable.StopAtBounds
                // delegate: gameListItem
                delegate: Button {
                    id: libItemButton
                    background: Rectangle {
                        // color: libItemButton.checked ?
                        //     (libItemMouse.pressed ?
                        //         "#2b2b2b"
                        //         : ((libItemMouse.containsMouse ?
                        //             "#393939"
                        //             : "#232323")))
                        //     : (libItemMouse.pressed ?
                        //         "#020202"
                        //         : (libItemMouse.containsMouse ?
                        //             "#1a1a1a"
                        //             : "transparent"))
                        color: entryHoverHandler.hovered ? "white" : "transparent"
                        opacity: 0.2
                        radius: 4
                    }
                    autoExclusive: true

                    // width: ListView.view.width

                    padding: 8
                    horizontalPadding: 10

                    onClicked: function () {
                        entryClicked(model.id)
                    }

                    contentItem: RowLayout {
                        // Text {
                        //     text: "\ue87d"
                        //     font.family: Constants.symbolFontFamily
                        //     font.pointSize: 12
                        //     opacity: libItemMouse.containsMouse ? 1 : 0
                        //     color: "#b3b3b3"
                        //     Layout.alignment: Qt.AlignLeft | Qt.AlignVCenter
                        //     Layout.fillHeight: true
                        //     Layout.preferredWidth: favoriteSection.width
                        // }

                        Flow {
                            Layout.fillHeight: true
                            Layout.fillWidth: true
                            Layout.preferredWidth: titleSection.width

                            Text {
                                text: model.display_name
                                font.pointSize: 11
                                font.family: Constants.semiboldFontFamily
                                color: "#ffffff"
                                wrapMode: Text.WordWrap
                                width: parent.width
                            }

                            Text {
                                visible: model.parent_game_name !== ""
                                text: model.parent_game_name
                                font.pointSize: 10
                                font.family: Constants.regularFontFamily
                                color: "#b3b3b3"
                            }
                        }

                        Text {
                            text: model.platform_name
                            font.pointSize: 10
                            font.family: Constants.regularFontFamily
                            color: entryHoverHandler.hovered ? "white" : "#b3b3b3"
                            Layout.fillHeight: true
                            Layout.fillWidth: true
                            Layout.preferredWidth: platformSection.width
                            // Layout.fillWidth: true
                            // Layout.horizontalStretchFactor: 1
                            // Layout.preferredWidth: 100
                        }

                        Text {
                            text: model.content_path
                            font.pointSize: 10
                            font.family: Constants.regularFontFamily
                            color: entryHoverHandler.hovered ? "white" : "#b3b3b3"
                            Layout.fillHeight: true
                            Layout.fillWidth: true
                            Layout.preferredWidth: filenameSection.width
                            // Layout.fillWidth: true
                            // Layout.horizontalStretchFactor: 1
                            // Layout.preferredWidth: 100
                        }
                    }

                    HoverHandler {
                        id: entryHoverHandler
                        cursorShape: Qt.PointingHandCursor
                    }

                    TapHandler {
                        id: entryLeftHandler
                        onTapped: {
                            libItemButton.onClicked()
                        }
                    }

                    TapHandler {
                        id: entryRightHandler
                        acceptedButtons: Qt.RightButton
                        onTapped: {
                            libraryEntryRightClickMenu.entryId = model.id
                            libraryEntryRightClickMenu.popup()
                        }
                    }
                }
                // preferredHighlightBegin: height / 3
                // preferredHighlightEnd: 2 * (height / 3) + currentItem.height
            }
        }
    }

    FirelightCreatePlaylistDialog {
        id: createPlaylistDialog
        visible: false
        onAccepted: {
            playlist_model.addPlaylist(createPlaylistDialog.text)
        }
    }

    FirelightRenamePlaylistDialog {
        id: renamePlaylistDialog
        visible: false
        onAccepted: {
            playlist_model.renamePlaylist(renamePlaylistDialog.playlistId, renamePlaylistDialog.text)
        }
    }

    FirelightDialog {
        id: deletePlaylistDialog

        property string playlistName: ""
        property int playlistId: -1

        text: "Are you sure you want to delete the folder \"" + playlistName + "\"?"
        visible: false

        onAccepted: {
            playlist_model.removePlaylist(playlistId)
        }
    }

    // Instantiator {
    //     model: playlist_model
    //
    //     delegate: FirelightRightClickMenuItem {
    //         parent: addPlaylistRightClickMenu
    //         labelText: model.display_name
    //         onTriggered: {
    //             // playlist_model.addEntryToPlaylist(model.id, libraryList.currentItem.id)
    //         }
    //     }
    // }

    RightClickMenu {
        id: libraryEntryRightClickMenu

        property int entryId: -1

        RightClickMenu {
            id: addPlaylistRightClickMenu
            enabled: ins.count > 0

            title: "Add to folder"

            Instantiator {
                id: ins
                model: playlist_model
                delegate: RightClickMenuItem {
                    text: model.display_name
                    onTriggered: {
                        playlist_model.addEntryToPlaylist(model.id, libraryEntryRightClickMenu.entryId)
                        library_model.updatePlaylistsForEntry(libraryEntryRightClickMenu.entryId)
                        // Add your action here
                    }
                }

                onObjectAdded: function (index, object) {
                    addPlaylistRightClickMenu.insertItem(index, object)
                }
                onObjectRemoved: function (index, object) {
                    addPlaylistRightClickMenu.removeItem(object)
                }
            }
        }
    }

    RightClickMenu {
        id: playlistRightClickMenu
        property string playlistName: ""
        property int playlistId: -1

        RightClickMenuItem {
            onTriggered: {
                renamePlaylistDialog.text = playlistRightClickMenu.playlistName
                renamePlaylistDialog.playlistId = playlistRightClickMenu.playlistId
                renamePlaylistDialog.open()
            }

            text: "Rename"
        }

        RightClickMenuItem {
            onTriggered: {
                deletePlaylistDialog.playlistName = playlistRightClickMenu.playlistName
                deletePlaylistDialog.playlistId = playlistRightClickMenu.playlistId
                deletePlaylistDialog.open()
            }

            text: "Delete folder"
        }
    }

    ManageSavefilesDialog {
        id: manageSavefilesDialog
        visible: false
    }

    ScanPopup {
        id: scanPopup
        anchors.horizontalCenter: parent.horizontalCenter
    }

}<|MERGE_RESOLUTION|>--- conflicted
+++ resolved
@@ -1,604 +1,601 @@
-import QtQuick
-import QtQuick.Controls
-import QtQuick.Layouts
-import QtQml.Models
-<<<<<<< HEAD
-
-=======
->>>>>>> 3e66f29a
-
-Pane {
-    property string fontFamilyName
-
-    signal entryClicked(string entryId)
-
-    background: Rectangle {
-        color: "transparent"
-    }
-
-    ButtonGroup {
-        id: buttonGroup
-        exclusive: true
-    }
-
-    SplitView {
-        id: navigation
-        orientation: Qt.Horizontal
-        anchors.fill: parent
-
-        handle: FirelightSplitViewHandle {
-        }
-
-        Item {
-            SplitView.minimumWidth: 260
-            SplitView.maximumWidth: parent.width / 2
-            ContentPane {
-                id: content
-
-                anchors.left: parent.left
-                anchors.top: parent.top
-                anchors.right: parent.right
-
-                ListView {
-                    id: mainCategoryList
-                    interactive: false
-
-                    anchors.left: parent.left
-                    anchors.top: parent.top
-                    anchors.right: parent.right
-
-                    implicitHeight: model.count * 40
-                    model: ListModel {
-                        ListElement {
-                            name: "All games"
-                            icon: "\uf53e"
-                            playlistId: -1
-                        }
-                        ListElement {
-                            name: "Recently played"
-                            icon: "\ue889"
-                            playlistId: -1
-                        }
-                        ListElement {
-                            name: "Newly added"
-                            icon: "\ue838"
-                            playlistId: -1
-                        }
-                    }
-
-                    delegate: FirelightMenuItem {
-                        labelText: model.name
-                        labelIcon: model.icon
-                        height: 40
-                        width: mainCategoryList.width
-                        leftPadding: 12
-                        rightPadding: 12
-
-                        checked: model.name === "All games"
-
-                        onClicked: function () {
-                            // library_short_model.filterOnPlaylistId(model.playlistId)
-                            if (model.name === "All games") {
-                                library_short_model.sortByDisplayName()
-                            } else if (model.name === "Newly added") {
-                                library_short_model.sortByCreatedAt()
-                            } else if (model.name === "Recently played") {
-                                library_short_model.sortByLastPlayedAt()
-                            }
-                        }
-
-                        ButtonGroup.group: buttonGroup
-                    }
-                }
-            }
-
-            ContentPane {
-                id: playlistPane
-
-                anchors.left: parent.left
-                anchors.right: parent.right
-                anchors.topMargin: 8
-                anchors.top: content.bottom
-                anchors.bottom: parent.bottom
-
-                RowLayout {
-                    id: playlistHeader
-                    anchors.left: parent.left
-                    anchors.top: parent.top
-                    anchors.right: parent.right
-                    height: 40
-
-                    Text {
-                        text: "Folders"
-                        Layout.leftMargin: 8
-                        font.pointSize: 12
-                        font.family: Constants.semiboldFontFamily
-                        color: "#b3b3b3"
-                        Layout.alignment: Qt.AlignLeft | Qt.AlignVCenter
-                    }
-
-                    Button {
-                        id: createPlaylistButton
-                        Layout.alignment: Qt.AlignRight | Qt.AlignVCenter
-                        hoverEnabled: true
-
-                        background: Rectangle {
-                            color: createPlaylistButton.pressed ? "black" : (createPlaylistButton.hovered ? "#232323" : "transparent")
-                            radius: 50
-                        }
-
-                        implicitWidth: 32
-                        implicitHeight: 32
-
-                        contentItem: Text {
-                            text: "\ue145"
-                            font.pixelSize: 24
-                            font.family: Constants.symbolFontFamily
-                            horizontalAlignment: Text.AlignHCenter
-                            verticalAlignment: Text.AlignVCenter
-                            color: createPlaylistButton.pressed ? "#3e3e3e" : "#b3b3b3"
-                        }
-
-                        onClicked: {
-                            createPlaylistDialog.open()
-                        }
-
-                        ToolTip.visible: createPlaylistButton.hovered
-                        ToolTip.text: "Create folder"
-                        ToolTip.delay: 400
-                        ToolTip.timeout: 5000
-                    }
-                }
-
-                ListView {
-                    id: categoryList
-
-                    clip: true
-                    boundsBehavior: Flickable.StopAtBounds
-                    anchors.left: parent.left
-                    anchors.top: playlistHeader.bottom
-                    anchors.right: parent.right
-                    anchors.bottom: parent.bottom
-                    model: playlist_model
-
-                    delegate: Button {
-                        id: playlistItemButton
-                        background: Rectangle {
-                            opacity: playlistItemButton.checked ?
-                                (playlistItemMouse.pressed ?
-                                    0.3
-                                    : ((playlistItemMouse.containsMouse ?
-                                        0.2
-                                        : 0.2)))
-                                : (playlistItemMouse.pressed ?
-                                    0.2
-                                    : (playlistItemMouse.containsMouse ?
-                                        0.1
-                                        : "transparent"))
-                            color: "white"
-                            radius: 4
-                        }
-
-                        checkable: true
-                        ButtonGroup.group: buttonGroup
-
-                        width: ListView.view.width
-
-                        padding: 6
-
-                        onClicked: function () {
-                            library_short_model.filterOnPlaylistId(model.id)
-                            library_short_model.sort(0)
-                        }
-
-                        contentItem: CarouselText {
-                            hovered: playlistItemMouse.containsMouse
-                            text: model.display_name
-                            font.pointSize: 12
-                            font.family: Constants.regularFontFamily
-                            color: "#ffffff"
-                        }
-
-                        MouseArea {
-                            id: playlistItemMouse
-                            anchors.fill: parent
-                            acceptedButtons: Qt.RightButton
-                            hoverEnabled: true
-                            onClicked: function (event) {
-                                playlistRightClickMenu.playlistName = model.display_name
-                                playlistRightClickMenu.playlistId = model.id
-                                playlistRightClickMenu.popup()
-                            }
-                            cursorShape: Qt.PointingHandCursor
-                        }
-                    }
-                }
-
-            }
-        }
-        ContentPane {
-            id: contentRight
-
-            Text {
-                text: "no gams here"
-                font.pointSize: 12
-                font.family: Constants.regularFontFamily
-                color: "#b3b3b3"
-                anchors.centerIn: parent
-                visible: libraryList.count === 0
-            }
-
-            Pane {
-                id: listHeader
-                background: Item {
-                }
-                anchors.left: parent.left
-                anchors.right: parent.right
-                anchors.top: parent.top
-                padding: 0
-                horizontalPadding: 10
-
-                RowLayout {
-                    id: headerRow
-                    anchors.fill: parent
-                    // Text {
-                    //     id: favoriteSection
-                    //     text: "\ue87d"
-                    //     font.family: Constants.symbolFontFamily
-                    //     font.pointSize: 12
-                    //     color: "#b3b3b3"
-                    //     Layout.alignment: Qt.AlignLeft | Qt.AlignVCenter
-                    //     Layout.fillHeight: true
-                    //     Layout.preferredWidth: 24
-                    //     topPadding: 2
-                    //     horizontalAlignment: Text.AlignLeft
-                    //     verticalAlignment: Text.AlignVCenter
-                    // }
-                    Text {
-                        id: titleSection
-                        text: "Title"
-                        font.pointSize: 10
-                        font.family: Constants.regularFontFamily
-                        color: "#b3b3b3"
-                        Layout.alignment: Qt.AlignLeft | Qt.AlignVCenter
-                        Layout.fillHeight: true
-                        Layout.fillWidth: true
-                        // Layout.preferredWidth: 300
-                        Layout.minimumWidth: 200
-                        Layout.horizontalStretchFactor: 3
-                        horizontalAlignment: Text.AlignLeft
-                        verticalAlignment: Text.AlignVCenter
-                    }
-
-                    Text {
-                        id: platformSection
-                        text: "Platform"
-                        font.pointSize: 10
-                        font.family: Constants.regularFontFamily
-                        color: "#b3b3b3"
-                        Layout.alignment: Qt.AlignLeft | Qt.AlignVCenter
-                        Layout.fillHeight: true
-                        Layout.minimumWidth: 100
-                        Layout.fillWidth: true
-                        Layout.horizontalStretchFactor: 1
-                        horizontalAlignment: Text.AlignLeft
-                        verticalAlignment: Text.AlignVCenter
-                        // Layout.preferredWidth: 100
-                    }
-
-                    Text {
-                        id: filenameSection
-                        text: "Filename"
-                        font.pointSize: 10
-                        font.family: Constants.regularFontFamily
-                        color: "#b3b3b3"
-                        Layout.alignment: Qt.AlignLeft | Qt.AlignVCenter
-                        Layout.fillHeight: true
-                        Layout.minimumWidth: 100
-                        Layout.fillWidth: true
-                        Layout.horizontalStretchFactor: 2
-                        horizontalAlignment: Text.AlignLeft
-                        verticalAlignment: Text.AlignVCenter
-                        // Layout.preferredWidth: 100
-                    }
-                }
-            }
-            Rectangle {
-                id: spacer
-                anchors.left: parent.left
-                anchors.right: parent.right
-                anchors.top: listHeader.bottom
-                anchors.topMargin: 8
-                width: libraryList.width
-                height: 1
-                color: "#373737"
-            }
-            ListView {
-                id: libraryList
-                anchors.top: spacer.bottom
-                anchors.left: parent.left
-                anchors.right: parent.right
-                anchors.bottom: parent.bottom
-                clip: true
-                focus: true
-
-                // header: Rectangle {
-                //     width: libraryList.width
-                //     height: 30
-                //     color: "grey"
-                //     Text {
-                //         anchors.fill: parent
-                //         anchors.leftMargin: 12
-                //         text: "All games"
-                //         color: "black"
-                //         font.pointSize: 12
-                //         font.family: Constants.regularFontFamily
-                //     }
-                // }
-                //
-                // headerPositioning: ListView.PullBackHeader
-
-                // section.criteria: ViewSection.FirstCharacter
-                // section.property: "display_name"
-                // section.delegate: Item {
-                //     width: libraryList.width
-                //     height: 42
-                //
-                //     Rectangle {
-                //         width: libraryList.width
-                //         height: 30
-                //         anchors.centerIn: parent
-                //         color: Constants.colorTestBackground
-                //         Text {
-                //             anchors.fill: parent
-                //             anchors.leftMargin: 12
-                //             text: section
-                //             color: Constants.colorTestText
-                //             font.pointSize: 12
-                //             font.family: fontFamilyName
-                //             verticalAlignment: Text.AlignVCenter
-                //         }
-                //     }
-                // }
-                ScrollBar.vertical
-                    :
-                    ScrollBar {
-                        width: 15
-                        interactive: true
-                    }
-
-                currentIndex: 0
-
-                model: library_short_model
-                boundsBehavior: Flickable.StopAtBounds
-                // delegate: gameListItem
-                delegate: Button {
-                    id: libItemButton
-                    background: Rectangle {
-                        // color: libItemButton.checked ?
-                        //     (libItemMouse.pressed ?
-                        //         "#2b2b2b"
-                        //         : ((libItemMouse.containsMouse ?
-                        //             "#393939"
-                        //             : "#232323")))
-                        //     : (libItemMouse.pressed ?
-                        //         "#020202"
-                        //         : (libItemMouse.containsMouse ?
-                        //             "#1a1a1a"
-                        //             : "transparent"))
-                        color: entryHoverHandler.hovered ? "white" : "transparent"
-                        opacity: 0.2
-                        radius: 4
-                    }
-                    autoExclusive: true
-
-                    // width: ListView.view.width
-
-                    padding: 8
-                    horizontalPadding: 10
-
-                    onClicked: function () {
-                        entryClicked(model.id)
-                    }
-
-                    contentItem: RowLayout {
-                        // Text {
-                        //     text: "\ue87d"
-                        //     font.family: Constants.symbolFontFamily
-                        //     font.pointSize: 12
-                        //     opacity: libItemMouse.containsMouse ? 1 : 0
-                        //     color: "#b3b3b3"
-                        //     Layout.alignment: Qt.AlignLeft | Qt.AlignVCenter
-                        //     Layout.fillHeight: true
-                        //     Layout.preferredWidth: favoriteSection.width
-                        // }
-
-                        Flow {
-                            Layout.fillHeight: true
-                            Layout.fillWidth: true
-                            Layout.preferredWidth: titleSection.width
-
-                            Text {
-                                text: model.display_name
-                                font.pointSize: 11
-                                font.family: Constants.semiboldFontFamily
-                                color: "#ffffff"
-                                wrapMode: Text.WordWrap
-                                width: parent.width
-                            }
-
-                            Text {
-                                visible: model.parent_game_name !== ""
-                                text: model.parent_game_name
-                                font.pointSize: 10
-                                font.family: Constants.regularFontFamily
-                                color: "#b3b3b3"
-                            }
-                        }
-
-                        Text {
-                            text: model.platform_name
-                            font.pointSize: 10
-                            font.family: Constants.regularFontFamily
-                            color: entryHoverHandler.hovered ? "white" : "#b3b3b3"
-                            Layout.fillHeight: true
-                            Layout.fillWidth: true
-                            Layout.preferredWidth: platformSection.width
-                            // Layout.fillWidth: true
-                            // Layout.horizontalStretchFactor: 1
-                            // Layout.preferredWidth: 100
-                        }
-
-                        Text {
-                            text: model.content_path
-                            font.pointSize: 10
-                            font.family: Constants.regularFontFamily
-                            color: entryHoverHandler.hovered ? "white" : "#b3b3b3"
-                            Layout.fillHeight: true
-                            Layout.fillWidth: true
-                            Layout.preferredWidth: filenameSection.width
-                            // Layout.fillWidth: true
-                            // Layout.horizontalStretchFactor: 1
-                            // Layout.preferredWidth: 100
-                        }
-                    }
-
-                    HoverHandler {
-                        id: entryHoverHandler
-                        cursorShape: Qt.PointingHandCursor
-                    }
-
-                    TapHandler {
-                        id: entryLeftHandler
-                        onTapped: {
-                            libItemButton.onClicked()
-                        }
-                    }
-
-                    TapHandler {
-                        id: entryRightHandler
-                        acceptedButtons: Qt.RightButton
-                        onTapped: {
-                            libraryEntryRightClickMenu.entryId = model.id
-                            libraryEntryRightClickMenu.popup()
-                        }
-                    }
-                }
-                // preferredHighlightBegin: height / 3
-                // preferredHighlightEnd: 2 * (height / 3) + currentItem.height
-            }
-        }
-    }
-
-    FirelightCreatePlaylistDialog {
-        id: createPlaylistDialog
-        visible: false
-        onAccepted: {
-            playlist_model.addPlaylist(createPlaylistDialog.text)
-        }
-    }
-
-    FirelightRenamePlaylistDialog {
-        id: renamePlaylistDialog
-        visible: false
-        onAccepted: {
-            playlist_model.renamePlaylist(renamePlaylistDialog.playlistId, renamePlaylistDialog.text)
-        }
-    }
-
-    FirelightDialog {
-        id: deletePlaylistDialog
-
-        property string playlistName: ""
-        property int playlistId: -1
-
-        text: "Are you sure you want to delete the folder \"" + playlistName + "\"?"
-        visible: false
-
-        onAccepted: {
-            playlist_model.removePlaylist(playlistId)
-        }
-    }
-
-    // Instantiator {
-    //     model: playlist_model
-    //
-    //     delegate: FirelightRightClickMenuItem {
-    //         parent: addPlaylistRightClickMenu
-    //         labelText: model.display_name
-    //         onTriggered: {
-    //             // playlist_model.addEntryToPlaylist(model.id, libraryList.currentItem.id)
-    //         }
-    //     }
-    // }
-
-    RightClickMenu {
-        id: libraryEntryRightClickMenu
-
-        property int entryId: -1
-
-        RightClickMenu {
-            id: addPlaylistRightClickMenu
-            enabled: ins.count > 0
-
-            title: "Add to folder"
-
-            Instantiator {
-                id: ins
-                model: playlist_model
-                delegate: RightClickMenuItem {
-                    text: model.display_name
-                    onTriggered: {
-                        playlist_model.addEntryToPlaylist(model.id, libraryEntryRightClickMenu.entryId)
-                        library_model.updatePlaylistsForEntry(libraryEntryRightClickMenu.entryId)
-                        // Add your action here
-                    }
-                }
-
-                onObjectAdded: function (index, object) {
-                    addPlaylistRightClickMenu.insertItem(index, object)
-                }
-                onObjectRemoved: function (index, object) {
-                    addPlaylistRightClickMenu.removeItem(object)
-                }
-            }
-        }
-    }
-
-    RightClickMenu {
-        id: playlistRightClickMenu
-        property string playlistName: ""
-        property int playlistId: -1
-
-        RightClickMenuItem {
-            onTriggered: {
-                renamePlaylistDialog.text = playlistRightClickMenu.playlistName
-                renamePlaylistDialog.playlistId = playlistRightClickMenu.playlistId
-                renamePlaylistDialog.open()
-            }
-
-            text: "Rename"
-        }
-
-        RightClickMenuItem {
-            onTriggered: {
-                deletePlaylistDialog.playlistName = playlistRightClickMenu.playlistName
-                deletePlaylistDialog.playlistId = playlistRightClickMenu.playlistId
-                deletePlaylistDialog.open()
-            }
-
-            text: "Delete folder"
-        }
-    }
-
-    ManageSavefilesDialog {
-        id: manageSavefilesDialog
-        visible: false
-    }
-
-    ScanPopup {
-        id: scanPopup
-        anchors.horizontalCenter: parent.horizontalCenter
-    }
-
+import QtQuick
+import QtQuick.Controls
+import QtQuick.Layouts
+import QtQml.Models
+
+
+Pane {
+    property string fontFamilyName
+
+    signal entryClicked(string entryId)
+
+    background: Rectangle {
+        color: "transparent"
+    }
+
+    ButtonGroup {
+        id: buttonGroup
+        exclusive: true
+    }
+
+    SplitView {
+        id: navigation
+        orientation: Qt.Horizontal
+        anchors.fill: parent
+
+        handle: FirelightSplitViewHandle {
+        }
+
+        Item {
+            SplitView.minimumWidth: 260
+            SplitView.maximumWidth: parent.width / 2
+            ContentPane {
+                id: content
+
+                anchors.left: parent.left
+                anchors.top: parent.top
+                anchors.right: parent.right
+
+                ListView {
+                    id: mainCategoryList
+                    interactive: false
+
+                    anchors.left: parent.left
+                    anchors.top: parent.top
+                    anchors.right: parent.right
+
+                    implicitHeight: model.count * 40
+                    model: ListModel {
+                        ListElement {
+                            name: "All games"
+                            icon: "\uf53e"
+                            playlistId: -1
+                        }
+                        ListElement {
+                            name: "Recently played"
+                            icon: "\ue889"
+                            playlistId: -1
+                        }
+                        ListElement {
+                            name: "Newly added"
+                            icon: "\ue838"
+                            playlistId: -1
+                        }
+                    }
+
+                    delegate: FirelightMenuItem {
+                        labelText: model.name
+                        labelIcon: model.icon
+                        height: 40
+                        width: mainCategoryList.width
+                        leftPadding: 12
+                        rightPadding: 12
+
+                        checked: model.name === "All games"
+
+                        onClicked: function () {
+                            // library_short_model.filterOnPlaylistId(model.playlistId)
+                            if (model.name === "All games") {
+                                library_short_model.sortByDisplayName()
+                            } else if (model.name === "Newly added") {
+                                library_short_model.sortByCreatedAt()
+                            } else if (model.name === "Recently played") {
+                                library_short_model.sortByLastPlayedAt()
+                            }
+                        }
+
+                        ButtonGroup.group: buttonGroup
+                    }
+                }
+            }
+
+            ContentPane {
+                id: playlistPane
+
+                anchors.left: parent.left
+                anchors.right: parent.right
+                anchors.topMargin: 8
+                anchors.top: content.bottom
+                anchors.bottom: parent.bottom
+
+                RowLayout {
+                    id: playlistHeader
+                    anchors.left: parent.left
+                    anchors.top: parent.top
+                    anchors.right: parent.right
+                    height: 40
+
+                    Text {
+                        text: "Folders"
+                        Layout.leftMargin: 8
+                        font.pointSize: 12
+                        font.family: Constants.semiboldFontFamily
+                        color: "#b3b3b3"
+                        Layout.alignment: Qt.AlignLeft | Qt.AlignVCenter
+                    }
+
+                    Button {
+                        id: createPlaylistButton
+                        Layout.alignment: Qt.AlignRight | Qt.AlignVCenter
+                        hoverEnabled: true
+
+                        background: Rectangle {
+                            color: createPlaylistButton.pressed ? "black" : (createPlaylistButton.hovered ? "#232323" : "transparent")
+                            radius: 50
+                        }
+
+                        implicitWidth: 32
+                        implicitHeight: 32
+
+                        contentItem: Text {
+                            text: "\ue145"
+                            font.pixelSize: 24
+                            font.family: Constants.symbolFontFamily
+                            horizontalAlignment: Text.AlignHCenter
+                            verticalAlignment: Text.AlignVCenter
+                            color: createPlaylistButton.pressed ? "#3e3e3e" : "#b3b3b3"
+                        }
+
+                        onClicked: {
+                            createPlaylistDialog.open()
+                        }
+
+                        ToolTip.visible: createPlaylistButton.hovered
+                        ToolTip.text: "Create folder"
+                        ToolTip.delay: 400
+                        ToolTip.timeout: 5000
+                    }
+                }
+
+                ListView {
+                    id: categoryList
+
+                    clip: true
+                    boundsBehavior: Flickable.StopAtBounds
+                    anchors.left: parent.left
+                    anchors.top: playlistHeader.bottom
+                    anchors.right: parent.right
+                    anchors.bottom: parent.bottom
+                    model: playlist_model
+
+                    delegate: Button {
+                        id: playlistItemButton
+                        background: Rectangle {
+                            opacity: playlistItemButton.checked ?
+                                (playlistItemMouse.pressed ?
+                                    0.3
+                                    : ((playlistItemMouse.containsMouse ?
+                                        0.2
+                                        : 0.2)))
+                                : (playlistItemMouse.pressed ?
+                                    0.2
+                                    : (playlistItemMouse.containsMouse ?
+                                        0.1
+                                        : "transparent"))
+                            color: "white"
+                            radius: 4
+                        }
+
+                        checkable: true
+                        ButtonGroup.group: buttonGroup
+
+                        width: ListView.view.width
+
+                        padding: 6
+
+                        onClicked: function () {
+                            library_short_model.filterOnPlaylistId(model.id)
+                            library_short_model.sort(0)
+                        }
+
+                        contentItem: CarouselText {
+                            hovered: playlistItemMouse.containsMouse
+                            text: model.display_name
+                            font.pointSize: 12
+                            font.family: Constants.regularFontFamily
+                            color: "#ffffff"
+                        }
+
+                        MouseArea {
+                            id: playlistItemMouse
+                            anchors.fill: parent
+                            acceptedButtons: Qt.RightButton
+                            hoverEnabled: true
+                            onClicked: function (event) {
+                                playlistRightClickMenu.playlistName = model.display_name
+                                playlistRightClickMenu.playlistId = model.id
+                                playlistRightClickMenu.popup()
+                            }
+                            cursorShape: Qt.PointingHandCursor
+                        }
+                    }
+                }
+
+            }
+        }
+        ContentPane {
+            id: contentRight
+
+            Text {
+                text: "no gams here"
+                font.pointSize: 12
+                font.family: Constants.regularFontFamily
+                color: "#b3b3b3"
+                anchors.centerIn: parent
+                visible: libraryList.count === 0
+            }
+
+            Pane {
+                id: listHeader
+                background: Item {
+                }
+                anchors.left: parent.left
+                anchors.right: parent.right
+                anchors.top: parent.top
+                padding: 0
+                horizontalPadding: 10
+
+                RowLayout {
+                    id: headerRow
+                    anchors.fill: parent
+                    // Text {
+                    //     id: favoriteSection
+                    //     text: "\ue87d"
+                    //     font.family: Constants.symbolFontFamily
+                    //     font.pointSize: 12
+                    //     color: "#b3b3b3"
+                    //     Layout.alignment: Qt.AlignLeft | Qt.AlignVCenter
+                    //     Layout.fillHeight: true
+                    //     Layout.preferredWidth: 24
+                    //     topPadding: 2
+                    //     horizontalAlignment: Text.AlignLeft
+                    //     verticalAlignment: Text.AlignVCenter
+                    // }
+                    Text {
+                        id: titleSection
+                        text: "Title"
+                        font.pointSize: 10
+                        font.family: Constants.regularFontFamily
+                        color: "#b3b3b3"
+                        Layout.alignment: Qt.AlignLeft | Qt.AlignVCenter
+                        Layout.fillHeight: true
+                        Layout.fillWidth: true
+                        // Layout.preferredWidth: 300
+                        Layout.minimumWidth: 200
+                        Layout.horizontalStretchFactor: 3
+                        horizontalAlignment: Text.AlignLeft
+                        verticalAlignment: Text.AlignVCenter
+                    }
+
+                    Text {
+                        id: platformSection
+                        text: "Platform"
+                        font.pointSize: 10
+                        font.family: Constants.regularFontFamily
+                        color: "#b3b3b3"
+                        Layout.alignment: Qt.AlignLeft | Qt.AlignVCenter
+                        Layout.fillHeight: true
+                        Layout.minimumWidth: 100
+                        Layout.fillWidth: true
+                        Layout.horizontalStretchFactor: 1
+                        horizontalAlignment: Text.AlignLeft
+                        verticalAlignment: Text.AlignVCenter
+                        // Layout.preferredWidth: 100
+                    }
+
+                    Text {
+                        id: filenameSection
+                        text: "Filename"
+                        font.pointSize: 10
+                        font.family: Constants.regularFontFamily
+                        color: "#b3b3b3"
+                        Layout.alignment: Qt.AlignLeft | Qt.AlignVCenter
+                        Layout.fillHeight: true
+                        Layout.minimumWidth: 100
+                        Layout.fillWidth: true
+                        Layout.horizontalStretchFactor: 2
+                        horizontalAlignment: Text.AlignLeft
+                        verticalAlignment: Text.AlignVCenter
+                        // Layout.preferredWidth: 100
+                    }
+                }
+            }
+            Rectangle {
+                id: spacer
+                anchors.left: parent.left
+                anchors.right: parent.right
+                anchors.top: listHeader.bottom
+                anchors.topMargin: 8
+                width: libraryList.width
+                height: 1
+                color: "#373737"
+            }
+            ListView {
+                id: libraryList
+                anchors.top: spacer.bottom
+                anchors.left: parent.left
+                anchors.right: parent.right
+                anchors.bottom: parent.bottom
+                clip: true
+                focus: true
+
+                // header: Rectangle {
+                //     width: libraryList.width
+                //     height: 30
+                //     color: "grey"
+                //     Text {
+                //         anchors.fill: parent
+                //         anchors.leftMargin: 12
+                //         text: "All games"
+                //         color: "black"
+                //         font.pointSize: 12
+                //         font.family: Constants.regularFontFamily
+                //     }
+                // }
+                //
+                // headerPositioning: ListView.PullBackHeader
+
+                // section.criteria: ViewSection.FirstCharacter
+                // section.property: "display_name"
+                // section.delegate: Item {
+                //     width: libraryList.width
+                //     height: 42
+                //
+                //     Rectangle {
+                //         width: libraryList.width
+                //         height: 30
+                //         anchors.centerIn: parent
+                //         color: Constants.colorTestBackground
+                //         Text {
+                //             anchors.fill: parent
+                //             anchors.leftMargin: 12
+                //             text: section
+                //             color: Constants.colorTestText
+                //             font.pointSize: 12
+                //             font.family: fontFamilyName
+                //             verticalAlignment: Text.AlignVCenter
+                //         }
+                //     }
+                // }
+                ScrollBar.vertical
+                    :
+                    ScrollBar {
+                        width: 15
+                        interactive: true
+                    }
+
+                currentIndex: 0
+
+                model: library_short_model
+                boundsBehavior: Flickable.StopAtBounds
+                // delegate: gameListItem
+                delegate: Button {
+                    id: libItemButton
+                    background: Rectangle {
+                        // color: libItemButton.checked ?
+                        //     (libItemMouse.pressed ?
+                        //         "#2b2b2b"
+                        //         : ((libItemMouse.containsMouse ?
+                        //             "#393939"
+                        //             : "#232323")))
+                        //     : (libItemMouse.pressed ?
+                        //         "#020202"
+                        //         : (libItemMouse.containsMouse ?
+                        //             "#1a1a1a"
+                        //             : "transparent"))
+                        color: entryHoverHandler.hovered ? "white" : "transparent"
+                        opacity: 0.2
+                        radius: 4
+                    }
+                    autoExclusive: true
+
+                    // width: ListView.view.width
+
+                    padding: 8
+                    horizontalPadding: 10
+
+                    onClicked: function () {
+                        entryClicked(model.id)
+                    }
+
+                    contentItem: RowLayout {
+                        // Text {
+                        //     text: "\ue87d"
+                        //     font.family: Constants.symbolFontFamily
+                        //     font.pointSize: 12
+                        //     opacity: libItemMouse.containsMouse ? 1 : 0
+                        //     color: "#b3b3b3"
+                        //     Layout.alignment: Qt.AlignLeft | Qt.AlignVCenter
+                        //     Layout.fillHeight: true
+                        //     Layout.preferredWidth: favoriteSection.width
+                        // }
+
+                        Flow {
+                            Layout.fillHeight: true
+                            Layout.fillWidth: true
+                            Layout.preferredWidth: titleSection.width
+
+                            Text {
+                                text: model.display_name
+                                font.pointSize: 11
+                                font.family: Constants.semiboldFontFamily
+                                color: "#ffffff"
+                                wrapMode: Text.WordWrap
+                                width: parent.width
+                            }
+
+                            Text {
+                                visible: model.parent_game_name !== ""
+                                text: model.parent_game_name
+                                font.pointSize: 10
+                                font.family: Constants.regularFontFamily
+                                color: "#b3b3b3"
+                            }
+                        }
+
+                        Text {
+                            text: model.platform_name
+                            font.pointSize: 10
+                            font.family: Constants.regularFontFamily
+                            color: entryHoverHandler.hovered ? "white" : "#b3b3b3"
+                            Layout.fillHeight: true
+                            Layout.fillWidth: true
+                            Layout.preferredWidth: platformSection.width
+                            // Layout.fillWidth: true
+                            // Layout.horizontalStretchFactor: 1
+                            // Layout.preferredWidth: 100
+                        }
+
+                        Text {
+                            text: model.content_path
+                            font.pointSize: 10
+                            font.family: Constants.regularFontFamily
+                            color: entryHoverHandler.hovered ? "white" : "#b3b3b3"
+                            Layout.fillHeight: true
+                            Layout.fillWidth: true
+                            Layout.preferredWidth: filenameSection.width
+                            // Layout.fillWidth: true
+                            // Layout.horizontalStretchFactor: 1
+                            // Layout.preferredWidth: 100
+                        }
+                    }
+
+                    HoverHandler {
+                        id: entryHoverHandler
+                        cursorShape: Qt.PointingHandCursor
+                    }
+
+                    TapHandler {
+                        id: entryLeftHandler
+                        onTapped: {
+                            libItemButton.onClicked()
+                        }
+                    }
+
+                    TapHandler {
+                        id: entryRightHandler
+                        acceptedButtons: Qt.RightButton
+                        onTapped: {
+                            libraryEntryRightClickMenu.entryId = model.id
+                            libraryEntryRightClickMenu.popup()
+                        }
+                    }
+                }
+                // preferredHighlightBegin: height / 3
+                // preferredHighlightEnd: 2 * (height / 3) + currentItem.height
+            }
+        }
+    }
+
+    FirelightCreatePlaylistDialog {
+        id: createPlaylistDialog
+        visible: false
+        onAccepted: {
+            playlist_model.addPlaylist(createPlaylistDialog.text)
+        }
+    }
+
+    FirelightRenamePlaylistDialog {
+        id: renamePlaylistDialog
+        visible: false
+        onAccepted: {
+            playlist_model.renamePlaylist(renamePlaylistDialog.playlistId, renamePlaylistDialog.text)
+        }
+    }
+
+    FirelightDialog {
+        id: deletePlaylistDialog
+
+        property string playlistName: ""
+        property int playlistId: -1
+
+        text: "Are you sure you want to delete the folder \"" + playlistName + "\"?"
+        visible: false
+
+        onAccepted: {
+            playlist_model.removePlaylist(playlistId)
+        }
+    }
+
+    // Instantiator {
+    //     model: playlist_model
+    //
+    //     delegate: FirelightRightClickMenuItem {
+    //         parent: addPlaylistRightClickMenu
+    //         labelText: model.display_name
+    //         onTriggered: {
+    //             // playlist_model.addEntryToPlaylist(model.id, libraryList.currentItem.id)
+    //         }
+    //     }
+    // }
+
+    RightClickMenu {
+        id: libraryEntryRightClickMenu
+
+        property int entryId: -1
+
+        RightClickMenu {
+            id: addPlaylistRightClickMenu
+            enabled: ins.count > 0
+
+            title: "Add to folder"
+
+            Instantiator {
+                id: ins
+                model: playlist_model
+                delegate: RightClickMenuItem {
+                    text: model.display_name
+                    onTriggered: {
+                        playlist_model.addEntryToPlaylist(model.id, libraryEntryRightClickMenu.entryId)
+                        library_model.updatePlaylistsForEntry(libraryEntryRightClickMenu.entryId)
+                        // Add your action here
+                    }
+                }
+
+                onObjectAdded: function (index, object) {
+                    addPlaylistRightClickMenu.insertItem(index, object)
+                }
+                onObjectRemoved: function (index, object) {
+                    addPlaylistRightClickMenu.removeItem(object)
+                }
+            }
+        }
+    }
+
+    RightClickMenu {
+        id: playlistRightClickMenu
+        property string playlistName: ""
+        property int playlistId: -1
+
+        RightClickMenuItem {
+            onTriggered: {
+                renamePlaylistDialog.text = playlistRightClickMenu.playlistName
+                renamePlaylistDialog.playlistId = playlistRightClickMenu.playlistId
+                renamePlaylistDialog.open()
+            }
+
+            text: "Rename"
+        }
+
+        RightClickMenuItem {
+            onTriggered: {
+                deletePlaylistDialog.playlistName = playlistRightClickMenu.playlistName
+                deletePlaylistDialog.playlistId = playlistRightClickMenu.playlistId
+                deletePlaylistDialog.open()
+            }
+
+            text: "Delete folder"
+        }
+    }
+
+    ManageSavefilesDialog {
+        id: manageSavefilesDialog
+        visible: false
+    }
+
+    ScanPopup {
+        id: scanPopup
+        anchors.horizontalCenter: parent.horizontalCenter
+    }
+
 }