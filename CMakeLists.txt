cmake_minimum_required(VERSION 3.22.1)
project(firelight
        DESCRIPTION "An emulation frontend that just works"
        #    HOMEPAGE_URL ""
        LANGUAGES CXX
)

include(${CMAKE_SOURCE_DIR}/cmake/rcheevos.cmake)

# Enable AddressSanitizer and LeakSanitizer
#set(CMAKE_CXX_FLAGS "${CMAKE_CXX_FLAGS} -fsanitize=address")

# Enable extra warnings and treat them as errors (optional but recommended)
#set(CMAKE_CXX_FLAGS "${CMAKE_CXX_FLAGS} -Wall -Wextra -Werror")

set(CMAKE_AUTOMOC ON)
set(CMAKE_AUTORCC ON)
set(CMAKE_AUTOUIC ON)

find_package(SDL2 REQUIRED)
find_package(OpenSSL REQUIRED)
find_package(spdlog REQUIRED)
find_package(Qt6 6.7 REQUIRED COMPONENTS Quick Gui OpenGL QuickControls2 Quick3D Sql REQUIRED)
find_package(cpr REQUIRED)
find_package(GTest)

#include(FetchContent)
#FetchContent_Declare(cpr GIT_REPOSITORY https://github.com/libcpr/cpr.git
#        GIT_TAG 3b15fa82ea74739b574d705fea44959b58142eb8)
#FetchContent_MakeAvailable(cpr)

#find_package(PkgConfig REQUIRED)
#pkg_check_modules(AVCODEC REQUIRED IMPORTED_TARGET libavcodec)
#pkg_check_modules(AVFORMAT REQUIRED IMPORTED_TARGET libavformat)
#pkg_check_modules(AVUTIL REQUIRED IMPORTED_TARGET libavutil)
#pkg_check_modules(SWSCALE REQUIRED IMPORTED_TARGET libswscale)

qt6_standard_project_setup(REQUIRES 6.7)

set(CMAKE_CXX_STANDARD 20)

include_directories(${CMAKE_SOURCE_DIR}/include)
add_subdirectory(src/app)

add_library(firelight_lib
        #        ${DISCORD_SOURCES}
        src/app/libretro/core.cpp
        src/app/libretro/coreoption.cpp
        src/app/libretro/game.cpp
        src/app/emulation_manager.cpp
        src/app/db/sqlite_content_database.cpp
        src/app/fps_multiplier.cpp
        src/app/input/controller.cpp
        src/app/input/controller_manager.cpp
        src/app/input/sdl_event_loop.cpp
        src/app/manager_accessor.cpp
        src/app/audio_manager.cpp
        src/app/saves/save_manager.cpp
        src/app/saves/savefile.cpp
        src/app/emulator_renderer.cpp
        src/app/input/keyboard_controller.cpp
        src/app/db/sqlite_userdata_database.cpp
        src/gui/controller_list_model.cpp
        src/gui/library_item_model.cpp
        src/gui/library_sort_filter_model.cpp
        src/gui/playlist_item_model.cpp
        src/gui/savefile_list_model.cpp
        src/gui/mod_item_model.cpp
        src/app/mods/mod_manager.cpp
        src/app/achieve/ra_client.cpp
        src/gui/window_resize_handler.cpp
)

target_include_directories(firelight_lib PRIVATE ${SDL2_INCLUDE_DIRS} include)
target_link_libraries(firelight_lib
        mingw32
        SDL2
        ssl
        crypto
        z
        Qt6::Gui
        Qt6::Quick
        Qt6::OpenGL
        Qt6::QuickControls2
        Qt6::Quick3D
        Qt6::Sql
        spdlog::spdlog
        cpr::cpr
        library
        patching
        rcheevos)

file(GLOB QML_FILES
        qml/*.qml
        qml/common/*.qml
        qml/mainmenu/*.qml
        qml/controllers/*.qml
        qml/settings/*.qml
        qml/library/*.qml
        qml/discover/*.qml
)

foreach (QML_FILE ${QML_FILES})
    get_filename_component(QML_FILE_NAME ${QML_FILE} NAME)
    set_property(SOURCE ${QML_FILE} PROPERTY QT_RESOURCE_ALIAS "${QML_FILE_NAME}")
endforeach ()

<<<<<<< HEAD
set_source_files_properties(qml/Constants.qml PROPERTIES QT_QML_SINGLETON_TYPE TRUE)
set_source_files_properties(qml/GeneralSettings.qml PROPERTIES QT_QML_SINGLETON_TYPE TRUE)
=======
file(GLOB_RECURSE QML_STYLE_FILES
        qml/FirelightStyle/**/*.qml
)

foreach (QML_FILE ${QML_STYLE_FILES})
    get_filename_component(QML_FILE_NAME ${QML_FILE} NAME)
    message("QML_FILE_NAME: ${QML_FILE_NAME}")
    set_property(SOURCE ${QML_FILE} PROPERTY QT_RESOURCE_ALIAS "${QML_FILE_NAME}")
endforeach ()
>>>>>>> 3e66f29a

# main code
qt6_add_executable(firelight
        resources.qrc
        src/main.cpp
        src/logo.ico
)

configure_file(${CMAKE_SOURCE_DIR}/qtquickcontrols2.conf ${CMAKE_BINARY_DIR}/qtquickcontrols2.conf COPYONLY)

set_source_files_properties(qml/Constants.qml PROPERTIES QT_QML_SINGLETON_TYPE TRUE)
set_source_files_properties(qml/GeneralSettings.qml PROPERTIES QT_QML_SINGLETON_TYPE TRUE)
qt6_add_qml_module(firelight
        URI QMLFirelight
        VERSION 1.0
        QML_FILES
        ${QML_FILES}
)

target_include_directories(firelight PRIVATE ${SDL2_INCLUDE_DIRS})
target_link_libraries(firelight PRIVATE firelight_lib)

if (CMAKE_BUILD_TYPE STREQUAL "Release")
    set_property(TARGET firelight PROPERTY WIN32_EXECUTABLE true)
endif ()

<<<<<<< HEAD
=======
# set_source_files_properties(qml/FirelightStyle/import/Constants.qml PROPERTIES QT_QML_SINGLETON_TYPE TRUE)
# set_source_files_properties(qml/FirelightStyle/import/GeneralSettings.qml PROPERTIES QT_QML_SINGLETON_TYPE TRUE)
# qt6_add_qml_module(firelight_style
#         URI FirelightStyle
#         VERSION 1.0
#         QML_FILES
#         ${QML_STYLE_FILES}
#         OUTPUT_DIRECTORY "${CMAKE_CURRENT_BINARY_DIR}/FirelightStyle"
# )


>>>>>>> 3e66f29a
include(GNUInstallDirs)
install(TARGETS firelight
        BUNDLE DESTINATION .
        LIBRARY DESTINATION ${CMAKE_INSTALL_LIBDIR}
        RUNTIME DESTINATION ${CMAKE_INSTALL_BINDIR}
)

set(SOURCE_RESOURCES_DIR "${CMAKE_SOURCE_DIR}/test_resources")
set(DEST_RESOURCES_DIR "${CMAKE_BINARY_DIR}/test_resources")

add_custom_target(copy_resources ALL
        COMMAND ${CMAKE_COMMAND} -E echo "Copying test resources from ${SOURCE_RESOURCES_DIR} to ${DEST_RESOURCES_DIR}"
        COMMAND ${CMAKE_COMMAND} -E make_directory ${DEST_RESOURCES_DIR}  # Ensure destination directory exists
        COMMAND ${CMAKE_COMMAND} -E copy_directory ${SOURCE_RESOURCES_DIR} ${DEST_RESOURCES_DIR}
        COMMAND ${CMAKE_COMMAND} -E echo "Copy completed"
        COMMENT "Copying test resources to build directory"
)

add_executable(fl_test
        tests/app/patching/pm_star_rod_mod_patch_test.cpp
        tests/app/patching/ips_patch_test.cpp
        tests/app/patching/ups_patch_test.cpp
        tests/app/patching/bps_patch_test.cpp
        tests/mocks/mock_library_database.hpp
        tests/app/db/sqlite_userdata_database_test.cpp
        tests/app/saves/save_manager_test.cpp
        tests/app/library/sqlite_library_database_test.cpp
        tests/app/library/playlist_test.cpp
        tests/app/library/library_entry_test.cpp
        tests/app/db/daos/savefile_metadata_test.cpp
        tests/app/db/daos/play_session_test.cpp
        tests/app/db/sqlite_content_database_test.cpp
        tests/main.cpp
)

#target_compile_options(fl_test PUBLIC "-fprofile-instr-generate" "-fcoverage-mapping")
#target_link_options(fl_test PUBLIC "-fprofile-instr-generate" "-fcoverage-mapping")

add_dependencies(fl_test copy_resources)

target_include_directories(fl_test PRIVATE ${GTEST_INCLUDE_DIRS})
target_link_libraries(fl_test PRIVATE firelight_lib ${GTEST_BOTH_LIBRARIES} gmock)
#target_compile_options(firelight PRIVATE -Werror -ggdb3 -O0)
#
#add_test(NAME firelight_test COMMAND firelight)

#file(COPY LICENSE.md README.txt DESTINATION ${CMAKE_CURRENT_BINARY_DIR})
#install(FILES LICENSE.md README.txt DESTINATION ${CMAKE_INSTALL_BINDIR})

set(CPACK_PACKAGE_NAME "Firelight")
set(CPACK_PACKAGE_VENDOR "BiscuitCakes")
set(CPACK_PACKAGE_INSTALL_DIRECTORY, "Firelight")
#set(CPACK_RESOURCE_FILE_LICENSE, "C:/msys64/mingw64/share/cmake/Templates/ALEX.txt")
#set(CPACK_RESOURCE_FILE_README, "${CMAKE_CURRENT_BINARY_DIR}/README.md")
#set(CPACK_RESOURCE_FILE_WELCOME, "Firelight")

include(CPack)
qt6_generate_deploy_qml_app_script(
        TARGET firelight
        OUTPUT_SCRIPT deploy_script
)


install(
        SCRIPT ${deploy_script}
)

find_program(MINGW_PATH gcc)
get_filename_component(MINGW_DIR ${MINGW_PATH} DIRECTORY)
set(SHARED_LIB_DIR "${MINGW_DIR}")
message("Shared Library Directory: ${SHARED_LIB_DIR}")

install(
        PROGRAMS
<<<<<<< HEAD
=======
        # ${CMAKE_BINARY_DIR}/firelight_style.dll
>>>>>>> 3e66f29a
        ${SHARED_LIB_DIR}/libb2-1.dll
        ${SHARED_LIB_DIR}/libbrotlicommon.dll
        ${SHARED_LIB_DIR}/libbrotlidec.dll
        ${SHARED_LIB_DIR}/libbz2-1.dll
        ${SHARED_LIB_DIR}/libcrypto-3-x64.dll
        ${SHARED_LIB_DIR}/libdouble-conversion.dll
        ${SHARED_LIB_DIR}/libfmt.dll
        ${SHARED_LIB_DIR}/libfreetype-6.dll
        ${SHARED_LIB_DIR}/libgcc_s_seh-1.dll
        ${SHARED_LIB_DIR}/libglib-2.0-0.dll
        ${SHARED_LIB_DIR}/libgraphite2.dll
        ${SHARED_LIB_DIR}/libharfbuzz-0.dll
        ${SHARED_LIB_DIR}/libicudt74.dll
        ${SHARED_LIB_DIR}/libicuin74.dll
        ${SHARED_LIB_DIR}/libicuuc74.dll
        ${SHARED_LIB_DIR}/libmd4c.dll
        ${SHARED_LIB_DIR}/libpcre2-8-0.dll
        ${SHARED_LIB_DIR}/libpcre2-16-0.dll
        ${SHARED_LIB_DIR}/libpng16-16.dll
        ${SHARED_LIB_DIR}/libspdlog.dll
        ${SHARED_LIB_DIR}/libssl-3-x64.dll
        ${SHARED_LIB_DIR}/libstdc++-6.dll
        ${SHARED_LIB_DIR}/libwinpthread-1.dll
        ${SHARED_LIB_DIR}/libzstd.dll
        ${SHARED_LIB_DIR}/zlib1.dll
        ${SHARED_LIB_DIR}/libintl-8.dll
        ${SHARED_LIB_DIR}/libiconv-2.dll
        ${SHARED_LIB_DIR}/SDL2.dll
        TYPE BIN
)

install(
        DIRECTORY
        ${CMAKE_SOURCE_DIR}/_cores
        DESTINATION ${CMAKE_INSTALL_BINDIR}/system/
)

install(
        DIRECTORY
        ${CMAKE_SOURCE_DIR}/_img
        DESTINATION ${CMAKE_INSTALL_BINDIR}/system/
)

install(
        DIRECTORY
        ${CMAKE_SOURCE_DIR}/_mods
        DESTINATION ${CMAKE_INSTALL_BINDIR}/system/
)<|MERGE_RESOLUTION|>--- conflicted
+++ resolved
@@ -1,287 +1,249 @@
-cmake_minimum_required(VERSION 3.22.1)
-project(firelight
-        DESCRIPTION "An emulation frontend that just works"
-        #    HOMEPAGE_URL ""
-        LANGUAGES CXX
-)
-
-include(${CMAKE_SOURCE_DIR}/cmake/rcheevos.cmake)
-
-# Enable AddressSanitizer and LeakSanitizer
-#set(CMAKE_CXX_FLAGS "${CMAKE_CXX_FLAGS} -fsanitize=address")
-
-# Enable extra warnings and treat them as errors (optional but recommended)
-#set(CMAKE_CXX_FLAGS "${CMAKE_CXX_FLAGS} -Wall -Wextra -Werror")
-
-set(CMAKE_AUTOMOC ON)
-set(CMAKE_AUTORCC ON)
-set(CMAKE_AUTOUIC ON)
-
-find_package(SDL2 REQUIRED)
-find_package(OpenSSL REQUIRED)
-find_package(spdlog REQUIRED)
-find_package(Qt6 6.7 REQUIRED COMPONENTS Quick Gui OpenGL QuickControls2 Quick3D Sql REQUIRED)
-find_package(cpr REQUIRED)
-find_package(GTest)
-
-#include(FetchContent)
-#FetchContent_Declare(cpr GIT_REPOSITORY https://github.com/libcpr/cpr.git
-#        GIT_TAG 3b15fa82ea74739b574d705fea44959b58142eb8)
-#FetchContent_MakeAvailable(cpr)
-
-#find_package(PkgConfig REQUIRED)
-#pkg_check_modules(AVCODEC REQUIRED IMPORTED_TARGET libavcodec)
-#pkg_check_modules(AVFORMAT REQUIRED IMPORTED_TARGET libavformat)
-#pkg_check_modules(AVUTIL REQUIRED IMPORTED_TARGET libavutil)
-#pkg_check_modules(SWSCALE REQUIRED IMPORTED_TARGET libswscale)
-
-qt6_standard_project_setup(REQUIRES 6.7)
-
-set(CMAKE_CXX_STANDARD 20)
-
-include_directories(${CMAKE_SOURCE_DIR}/include)
-add_subdirectory(src/app)
-
-add_library(firelight_lib
-        #        ${DISCORD_SOURCES}
-        src/app/libretro/core.cpp
-        src/app/libretro/coreoption.cpp
-        src/app/libretro/game.cpp
-        src/app/emulation_manager.cpp
-        src/app/db/sqlite_content_database.cpp
-        src/app/fps_multiplier.cpp
-        src/app/input/controller.cpp
-        src/app/input/controller_manager.cpp
-        src/app/input/sdl_event_loop.cpp
-        src/app/manager_accessor.cpp
-        src/app/audio_manager.cpp
-        src/app/saves/save_manager.cpp
-        src/app/saves/savefile.cpp
-        src/app/emulator_renderer.cpp
-        src/app/input/keyboard_controller.cpp
-        src/app/db/sqlite_userdata_database.cpp
-        src/gui/controller_list_model.cpp
-        src/gui/library_item_model.cpp
-        src/gui/library_sort_filter_model.cpp
-        src/gui/playlist_item_model.cpp
-        src/gui/savefile_list_model.cpp
-        src/gui/mod_item_model.cpp
-        src/app/mods/mod_manager.cpp
-        src/app/achieve/ra_client.cpp
-        src/gui/window_resize_handler.cpp
-)
-
-target_include_directories(firelight_lib PRIVATE ${SDL2_INCLUDE_DIRS} include)
-target_link_libraries(firelight_lib
-        mingw32
-        SDL2
-        ssl
-        crypto
-        z
-        Qt6::Gui
-        Qt6::Quick
-        Qt6::OpenGL
-        Qt6::QuickControls2
-        Qt6::Quick3D
-        Qt6::Sql
-        spdlog::spdlog
-        cpr::cpr
-        library
-        patching
-        rcheevos)
-
-file(GLOB QML_FILES
-        qml/*.qml
-        qml/common/*.qml
-        qml/mainmenu/*.qml
-        qml/controllers/*.qml
-        qml/settings/*.qml
-        qml/library/*.qml
-        qml/discover/*.qml
-)
-
-foreach (QML_FILE ${QML_FILES})
-    get_filename_component(QML_FILE_NAME ${QML_FILE} NAME)
-    set_property(SOURCE ${QML_FILE} PROPERTY QT_RESOURCE_ALIAS "${QML_FILE_NAME}")
-endforeach ()
-
-<<<<<<< HEAD
-set_source_files_properties(qml/Constants.qml PROPERTIES QT_QML_SINGLETON_TYPE TRUE)
-set_source_files_properties(qml/GeneralSettings.qml PROPERTIES QT_QML_SINGLETON_TYPE TRUE)
-=======
-file(GLOB_RECURSE QML_STYLE_FILES
-        qml/FirelightStyle/**/*.qml
-)
-
-foreach (QML_FILE ${QML_STYLE_FILES})
-    get_filename_component(QML_FILE_NAME ${QML_FILE} NAME)
-    message("QML_FILE_NAME: ${QML_FILE_NAME}")
-    set_property(SOURCE ${QML_FILE} PROPERTY QT_RESOURCE_ALIAS "${QML_FILE_NAME}")
-endforeach ()
->>>>>>> 3e66f29a
-
-# main code
-qt6_add_executable(firelight
-        resources.qrc
-        src/main.cpp
-        src/logo.ico
-)
-
-configure_file(${CMAKE_SOURCE_DIR}/qtquickcontrols2.conf ${CMAKE_BINARY_DIR}/qtquickcontrols2.conf COPYONLY)
-
-set_source_files_properties(qml/Constants.qml PROPERTIES QT_QML_SINGLETON_TYPE TRUE)
-set_source_files_properties(qml/GeneralSettings.qml PROPERTIES QT_QML_SINGLETON_TYPE TRUE)
-qt6_add_qml_module(firelight
-        URI QMLFirelight
-        VERSION 1.0
-        QML_FILES
-        ${QML_FILES}
-)
-
-target_include_directories(firelight PRIVATE ${SDL2_INCLUDE_DIRS})
-target_link_libraries(firelight PRIVATE firelight_lib)
-
-if (CMAKE_BUILD_TYPE STREQUAL "Release")
-    set_property(TARGET firelight PROPERTY WIN32_EXECUTABLE true)
-endif ()
-
-<<<<<<< HEAD
-=======
-# set_source_files_properties(qml/FirelightStyle/import/Constants.qml PROPERTIES QT_QML_SINGLETON_TYPE TRUE)
-# set_source_files_properties(qml/FirelightStyle/import/GeneralSettings.qml PROPERTIES QT_QML_SINGLETON_TYPE TRUE)
-# qt6_add_qml_module(firelight_style
-#         URI FirelightStyle
-#         VERSION 1.0
-#         QML_FILES
-#         ${QML_STYLE_FILES}
-#         OUTPUT_DIRECTORY "${CMAKE_CURRENT_BINARY_DIR}/FirelightStyle"
-# )
-
-
->>>>>>> 3e66f29a
-include(GNUInstallDirs)
-install(TARGETS firelight
-        BUNDLE DESTINATION .
-        LIBRARY DESTINATION ${CMAKE_INSTALL_LIBDIR}
-        RUNTIME DESTINATION ${CMAKE_INSTALL_BINDIR}
-)
-
-set(SOURCE_RESOURCES_DIR "${CMAKE_SOURCE_DIR}/test_resources")
-set(DEST_RESOURCES_DIR "${CMAKE_BINARY_DIR}/test_resources")
-
-add_custom_target(copy_resources ALL
-        COMMAND ${CMAKE_COMMAND} -E echo "Copying test resources from ${SOURCE_RESOURCES_DIR} to ${DEST_RESOURCES_DIR}"
-        COMMAND ${CMAKE_COMMAND} -E make_directory ${DEST_RESOURCES_DIR}  # Ensure destination directory exists
-        COMMAND ${CMAKE_COMMAND} -E copy_directory ${SOURCE_RESOURCES_DIR} ${DEST_RESOURCES_DIR}
-        COMMAND ${CMAKE_COMMAND} -E echo "Copy completed"
-        COMMENT "Copying test resources to build directory"
-)
-
-add_executable(fl_test
-        tests/app/patching/pm_star_rod_mod_patch_test.cpp
-        tests/app/patching/ips_patch_test.cpp
-        tests/app/patching/ups_patch_test.cpp
-        tests/app/patching/bps_patch_test.cpp
-        tests/mocks/mock_library_database.hpp
-        tests/app/db/sqlite_userdata_database_test.cpp
-        tests/app/saves/save_manager_test.cpp
-        tests/app/library/sqlite_library_database_test.cpp
-        tests/app/library/playlist_test.cpp
-        tests/app/library/library_entry_test.cpp
-        tests/app/db/daos/savefile_metadata_test.cpp
-        tests/app/db/daos/play_session_test.cpp
-        tests/app/db/sqlite_content_database_test.cpp
-        tests/main.cpp
-)
-
-#target_compile_options(fl_test PUBLIC "-fprofile-instr-generate" "-fcoverage-mapping")
-#target_link_options(fl_test PUBLIC "-fprofile-instr-generate" "-fcoverage-mapping")
-
-add_dependencies(fl_test copy_resources)
-
-target_include_directories(fl_test PRIVATE ${GTEST_INCLUDE_DIRS})
-target_link_libraries(fl_test PRIVATE firelight_lib ${GTEST_BOTH_LIBRARIES} gmock)
-#target_compile_options(firelight PRIVATE -Werror -ggdb3 -O0)
-#
-#add_test(NAME firelight_test COMMAND firelight)
-
-#file(COPY LICENSE.md README.txt DESTINATION ${CMAKE_CURRENT_BINARY_DIR})
-#install(FILES LICENSE.md README.txt DESTINATION ${CMAKE_INSTALL_BINDIR})
-
-set(CPACK_PACKAGE_NAME "Firelight")
-set(CPACK_PACKAGE_VENDOR "BiscuitCakes")
-set(CPACK_PACKAGE_INSTALL_DIRECTORY, "Firelight")
-#set(CPACK_RESOURCE_FILE_LICENSE, "C:/msys64/mingw64/share/cmake/Templates/ALEX.txt")
-#set(CPACK_RESOURCE_FILE_README, "${CMAKE_CURRENT_BINARY_DIR}/README.md")
-#set(CPACK_RESOURCE_FILE_WELCOME, "Firelight")
-
-include(CPack)
-qt6_generate_deploy_qml_app_script(
-        TARGET firelight
-        OUTPUT_SCRIPT deploy_script
-)
-
-
-install(
-        SCRIPT ${deploy_script}
-)
-
-find_program(MINGW_PATH gcc)
-get_filename_component(MINGW_DIR ${MINGW_PATH} DIRECTORY)
-set(SHARED_LIB_DIR "${MINGW_DIR}")
-message("Shared Library Directory: ${SHARED_LIB_DIR}")
-
-install(
-        PROGRAMS
-<<<<<<< HEAD
-=======
-        # ${CMAKE_BINARY_DIR}/firelight_style.dll
->>>>>>> 3e66f29a
-        ${SHARED_LIB_DIR}/libb2-1.dll
-        ${SHARED_LIB_DIR}/libbrotlicommon.dll
-        ${SHARED_LIB_DIR}/libbrotlidec.dll
-        ${SHARED_LIB_DIR}/libbz2-1.dll
-        ${SHARED_LIB_DIR}/libcrypto-3-x64.dll
-        ${SHARED_LIB_DIR}/libdouble-conversion.dll
-        ${SHARED_LIB_DIR}/libfmt.dll
-        ${SHARED_LIB_DIR}/libfreetype-6.dll
-        ${SHARED_LIB_DIR}/libgcc_s_seh-1.dll
-        ${SHARED_LIB_DIR}/libglib-2.0-0.dll
-        ${SHARED_LIB_DIR}/libgraphite2.dll
-        ${SHARED_LIB_DIR}/libharfbuzz-0.dll
-        ${SHARED_LIB_DIR}/libicudt74.dll
-        ${SHARED_LIB_DIR}/libicuin74.dll
-        ${SHARED_LIB_DIR}/libicuuc74.dll
-        ${SHARED_LIB_DIR}/libmd4c.dll
-        ${SHARED_LIB_DIR}/libpcre2-8-0.dll
-        ${SHARED_LIB_DIR}/libpcre2-16-0.dll
-        ${SHARED_LIB_DIR}/libpng16-16.dll
-        ${SHARED_LIB_DIR}/libspdlog.dll
-        ${SHARED_LIB_DIR}/libssl-3-x64.dll
-        ${SHARED_LIB_DIR}/libstdc++-6.dll
-        ${SHARED_LIB_DIR}/libwinpthread-1.dll
-        ${SHARED_LIB_DIR}/libzstd.dll
-        ${SHARED_LIB_DIR}/zlib1.dll
-        ${SHARED_LIB_DIR}/libintl-8.dll
-        ${SHARED_LIB_DIR}/libiconv-2.dll
-        ${SHARED_LIB_DIR}/SDL2.dll
-        TYPE BIN
-)
-
-install(
-        DIRECTORY
-        ${CMAKE_SOURCE_DIR}/_cores
-        DESTINATION ${CMAKE_INSTALL_BINDIR}/system/
-)
-
-install(
-        DIRECTORY
-        ${CMAKE_SOURCE_DIR}/_img
-        DESTINATION ${CMAKE_INSTALL_BINDIR}/system/
-)
-
-install(
-        DIRECTORY
-        ${CMAKE_SOURCE_DIR}/_mods
-        DESTINATION ${CMAKE_INSTALL_BINDIR}/system/
-)+cmake_minimum_required(VERSION 3.22.1)
+project(firelight
+        DESCRIPTION "An emulation frontend that just works"
+        #    HOMEPAGE_URL ""
+        LANGUAGES CXX
+)
+
+include(${CMAKE_SOURCE_DIR}/cmake/rcheevos.cmake)
+
+set(CMAKE_AUTOMOC ON)
+set(CMAKE_AUTORCC ON)
+set(CMAKE_AUTOUIC ON)
+
+find_package(SDL2 REQUIRED)
+find_package(OpenSSL REQUIRED)
+find_package(spdlog REQUIRED)
+find_package(Qt6 6.7 REQUIRED COMPONENTS Quick Gui OpenGL QuickControls2 Quick3D Sql REQUIRED)
+find_package(cpr REQUIRED)
+find_package(GTest)
+
+#include(FetchContent)
+#FetchContent_Declare(cpr GIT_REPOSITORY https://github.com/libcpr/cpr.git
+#        GIT_TAG 3b15fa82ea74739b574d705fea44959b58142eb8)
+#FetchContent_MakeAvailable(cpr)
+
+#find_package(PkgConfig REQUIRED)
+#pkg_check_modules(AVCODEC REQUIRED IMPORTED_TARGET libavcodec)
+#pkg_check_modules(AVFORMAT REQUIRED IMPORTED_TARGET libavformat)
+#pkg_check_modules(AVUTIL REQUIRED IMPORTED_TARGET libavutil)
+#pkg_check_modules(SWSCALE REQUIRED IMPORTED_TARGET libswscale)
+
+qt6_standard_project_setup(REQUIRES 6.7)
+
+set(CMAKE_CXX_STANDARD 20)
+
+include_directories(${CMAKE_SOURCE_DIR}/include)
+add_subdirectory(src/app)
+
+add_library(firelight_lib
+        #        ${DISCORD_SOURCES}
+        src/app/libretro/core.cpp
+        src/app/libretro/coreoption.cpp
+        src/app/libretro/game.cpp
+        src/app/emulation_manager.cpp
+        src/app/db/sqlite_content_database.cpp
+        src/app/fps_multiplier.cpp
+        src/app/input/controller.cpp
+        src/app/input/controller_manager.cpp
+        src/app/input/sdl_event_loop.cpp
+        src/app/manager_accessor.cpp
+        src/app/audio_manager.cpp
+        src/app/saves/save_manager.cpp
+        src/app/saves/savefile.cpp
+        src/app/emulator_renderer.cpp
+        src/app/input/keyboard_controller.cpp
+        src/app/db/sqlite_userdata_database.cpp
+        src/gui/controller_list_model.cpp
+        src/gui/library_item_model.cpp
+        src/gui/library_sort_filter_model.cpp
+        src/gui/playlist_item_model.cpp
+        src/gui/savefile_list_model.cpp
+        src/gui/mod_item_model.cpp
+        src/app/mods/mod_manager.cpp
+        src/app/achieve/ra_client.cpp
+        src/gui/window_resize_handler.cpp
+)
+
+target_include_directories(firelight_lib PRIVATE ${SDL2_INCLUDE_DIRS} include)
+target_link_libraries(firelight_lib
+        mingw32
+        SDL2
+        ssl
+        crypto
+        z
+        Qt6::Gui
+        Qt6::Quick
+        Qt6::OpenGL
+        Qt6::QuickControls2
+        Qt6::Quick3D
+        Qt6::Sql
+        spdlog::spdlog
+        cpr::cpr
+        library
+        patching
+        rcheevos)
+
+file(GLOB QML_FILES
+        qml/*.qml
+        qml/common/*.qml
+        qml/mainmenu/*.qml
+        qml/controllers/*.qml
+        qml/settings/*.qml
+        qml/library/*.qml
+        qml/discover/*.qml
+)
+
+foreach (QML_FILE ${QML_FILES})
+    get_filename_component(QML_FILE_NAME ${QML_FILE} NAME)
+    set_property(SOURCE ${QML_FILE} PROPERTY QT_RESOURCE_ALIAS "${QML_FILE_NAME}")
+endforeach ()
+
+set_source_files_properties(qml/Constants.qml PROPERTIES QT_QML_SINGLETON_TYPE TRUE)
+set_source_files_properties(qml/GeneralSettings.qml PROPERTIES QT_QML_SINGLETON_TYPE TRUE)
+
+# main code
+qt6_add_executable(firelight
+        resources.qrc
+        src/main.cpp
+        src/logo.ico
+)
+
+configure_file(${CMAKE_SOURCE_DIR}/qtquickcontrols2.conf ${CMAKE_BINARY_DIR}/qtquickcontrols2.conf COPYONLY)
+
+qt6_add_qml_module(firelight
+        URI QMLFirelight
+        VERSION 1.0
+        QML_FILES
+        ${QML_FILES}
+)
+
+target_include_directories(firelight PRIVATE ${SDL2_INCLUDE_DIRS})
+target_link_libraries(firelight PRIVATE firelight_lib)
+
+if (CMAKE_BUILD_TYPE STREQUAL "Release")
+    set_property(TARGET firelight PROPERTY WIN32_EXECUTABLE true)
+endif ()
+
+include(GNUInstallDirs)
+install(TARGETS firelight
+        BUNDLE DESTINATION .
+        LIBRARY DESTINATION ${CMAKE_INSTALL_LIBDIR}
+        RUNTIME DESTINATION ${CMAKE_INSTALL_BINDIR}
+)
+
+set(SOURCE_RESOURCES_DIR "${CMAKE_SOURCE_DIR}/test_resources")
+set(DEST_RESOURCES_DIR "${CMAKE_BINARY_DIR}/test_resources")
+
+add_custom_target(copy_resources ALL
+        COMMAND ${CMAKE_COMMAND} -E echo "Copying test resources from ${SOURCE_RESOURCES_DIR} to ${DEST_RESOURCES_DIR}"
+        COMMAND ${CMAKE_COMMAND} -E make_directory ${DEST_RESOURCES_DIR}  # Ensure destination directory exists
+        COMMAND ${CMAKE_COMMAND} -E copy_directory ${SOURCE_RESOURCES_DIR} ${DEST_RESOURCES_DIR}
+        COMMAND ${CMAKE_COMMAND} -E echo "Copy completed"
+        COMMENT "Copying test resources to build directory"
+)
+
+add_executable(fl_test
+        tests/app/patching/pm_star_rod_mod_patch_test.cpp
+        tests/app/patching/ips_patch_test.cpp
+        tests/app/patching/ups_patch_test.cpp
+        tests/app/patching/bps_patch_test.cpp
+        tests/mocks/mock_library_database.hpp
+        tests/app/db/sqlite_userdata_database_test.cpp
+        tests/app/saves/save_manager_test.cpp
+        tests/app/library/sqlite_library_database_test.cpp
+        tests/app/library/playlist_test.cpp
+        tests/app/library/library_entry_test.cpp
+        tests/app/db/daos/savefile_metadata_test.cpp
+        tests/app/db/daos/play_session_test.cpp
+        tests/app/db/sqlite_content_database_test.cpp
+        tests/main.cpp
+)
+
+#target_compile_options(fl_test PUBLIC "-fprofile-instr-generate" "-fcoverage-mapping")
+#target_link_options(fl_test PUBLIC "-fprofile-instr-generate" "-fcoverage-mapping")
+
+add_dependencies(fl_test copy_resources)
+
+target_include_directories(fl_test PRIVATE ${GTEST_INCLUDE_DIRS})
+target_link_libraries(fl_test PRIVATE firelight_lib ${GTEST_BOTH_LIBRARIES} gmock)
+#target_compile_options(firelight PRIVATE -Werror -ggdb3 -O0)
+#
+#add_test(NAME firelight_test COMMAND firelight)
+
+#file(COPY LICENSE.md README.txt DESTINATION ${CMAKE_CURRENT_BINARY_DIR})
+#install(FILES LICENSE.md README.txt DESTINATION ${CMAKE_INSTALL_BINDIR})
+
+set(CPACK_PACKAGE_NAME "Firelight")
+set(CPACK_PACKAGE_VENDOR "BiscuitCakes")
+set(CPACK_PACKAGE_INSTALL_DIRECTORY, "Firelight")
+#set(CPACK_RESOURCE_FILE_LICENSE, "C:/msys64/mingw64/share/cmake/Templates/ALEX.txt")
+#set(CPACK_RESOURCE_FILE_README, "${CMAKE_CURRENT_BINARY_DIR}/README.md")
+#set(CPACK_RESOURCE_FILE_WELCOME, "Firelight")
+
+include(CPack)
+qt6_generate_deploy_qml_app_script(
+        TARGET firelight
+        OUTPUT_SCRIPT deploy_script
+)
+
+
+install(
+        SCRIPT ${deploy_script}
+)
+
+find_program(MINGW_PATH gcc)
+get_filename_component(MINGW_DIR ${MINGW_PATH} DIRECTORY)
+set(SHARED_LIB_DIR "${MINGW_DIR}")
+message("Shared Library Directory: ${SHARED_LIB_DIR}")
+
+install(
+        PROGRAMS
+        ${SHARED_LIB_DIR}/libb2-1.dll
+        ${SHARED_LIB_DIR}/libbrotlicommon.dll
+        ${SHARED_LIB_DIR}/libbrotlidec.dll
+        ${SHARED_LIB_DIR}/libbz2-1.dll
+        ${SHARED_LIB_DIR}/libcrypto-3-x64.dll
+        ${SHARED_LIB_DIR}/libdouble-conversion.dll
+        ${SHARED_LIB_DIR}/libfmt.dll
+        ${SHARED_LIB_DIR}/libfreetype-6.dll
+        ${SHARED_LIB_DIR}/libgcc_s_seh-1.dll
+        ${SHARED_LIB_DIR}/libglib-2.0-0.dll
+        ${SHARED_LIB_DIR}/libgraphite2.dll
+        ${SHARED_LIB_DIR}/libharfbuzz-0.dll
+        ${SHARED_LIB_DIR}/libicudt74.dll
+        ${SHARED_LIB_DIR}/libicuin74.dll
+        ${SHARED_LIB_DIR}/libicuuc74.dll
+        ${SHARED_LIB_DIR}/libmd4c.dll
+        ${SHARED_LIB_DIR}/libpcre2-8-0.dll
+        ${SHARED_LIB_DIR}/libpcre2-16-0.dll
+        ${SHARED_LIB_DIR}/libpng16-16.dll
+        ${SHARED_LIB_DIR}/libspdlog.dll
+        ${SHARED_LIB_DIR}/libssl-3-x64.dll
+        ${SHARED_LIB_DIR}/libstdc++-6.dll
+        ${SHARED_LIB_DIR}/libwinpthread-1.dll
+        ${SHARED_LIB_DIR}/libzstd.dll
+        ${SHARED_LIB_DIR}/zlib1.dll
+        ${SHARED_LIB_DIR}/libintl-8.dll
+        ${SHARED_LIB_DIR}/libiconv-2.dll
+        ${SHARED_LIB_DIR}/SDL2.dll
+        TYPE BIN
+)
+
+install(
+        DIRECTORY
+        ${CMAKE_SOURCE_DIR}/_cores
+        DESTINATION ${CMAKE_INSTALL_BINDIR}/system/
+)
+
+install(
+        DIRECTORY
+        ${CMAKE_SOURCE_DIR}/_img
+        DESTINATION ${CMAKE_INSTALL_BINDIR}/system/
+)
+
+install(
+        DIRECTORY
+        ${CMAKE_SOURCE_DIR}/_mods
+        DESTINATION ${CMAKE_INSTALL_BINDIR}/system/
+)