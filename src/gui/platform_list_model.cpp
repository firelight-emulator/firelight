--- conflicted
+++ resolved
@@ -1,563 +1,93 @@
-#include "platform_list_model.hpp"
-
-#include <QJsonObject>
-#include <firelight/libretro/retropad.hpp>
-
-#include "../app/platform_metadata.hpp"
-#include "platforms/platform_service.hpp"
-
-namespace firelight::gui {
-PlatformListModel::PlatformListModel() {
-<<<<<<< HEAD
-  m_items.push_back(
-      {PlatformMetadata::PLATFORM_ID_NES,
-       QString::fromStdString(PlatformMetadata::getPlatformName(
-           PlatformMetadata::PLATFORM_ID_NES)),
-       "qrc:images/platform-icons/nes",
-       "platform-nes",
-       {{{"display_name", "A"},
-         {"icon_url", "file:system/_img/nes/a-button.svg"},
-         {"retropad_button", libretro::IRetroPad::Input::EastFace}},
-        {{"display_name", "B"},
-         {"icon_url", "file:system/_img/nes/b-button.svg"},
-         {"retropad_button", libretro::IRetroPad::Input::SouthFace}},
-        {{"display_name", "D-Pad Up"},
-         {"icon_url", "file:system/_img/nes/dpad-up.svg"},
-         {"retropad_button", libretro::IRetroPad::Input::DpadUp}},
-        {{"display_name", "D-Pad Down"},
-         {"icon_url", "file:system/_img/nes/dpad-down.svg"},
-         {"retropad_button", libretro::IRetroPad::Input::DpadDown}},
-        {{"display_name", "D-Pad Left"},
-         {"icon_url", "file:system/_img/nes/dpad-left.svg"},
-         {"retropad_button", libretro::IRetroPad::Input::DpadLeft}},
-        {{"display_name", "D-Pad Right"},
-         {"icon_url", "file:system/_img/nes/dpad-right.svg"},
-         {"retropad_button", libretro::IRetroPad::Input::DpadRight}},
-        {{"display_name", "Start"},
-         {"icon_url", "file:system/_img/nes/start.svg"},
-         {"retropad_button", libretro::IRetroPad::Input::Start}},
-        {{"display_name", "Select"},
-         {"icon_url", "file:system/_img/nes/select.svg"},
-         {"retropad_button", libretro::IRetroPad::Input::Select}}},
-       {}});
-  m_items.push_back(
-      {PlatformMetadata::PLATFORM_ID_SNES,
-       QString::fromStdString(PlatformMetadata::getPlatformName(
-           PlatformMetadata::PLATFORM_ID_SNES)),
-       "qrc:images/platform-icons/snes",
-       "platform-snes",
-       {{{"display_name", "A"},
-         {"icon_url", "file:system/_img/nes/a-button.svg"},
-         {"retropad_button", libretro::IRetroPad::Input::EastFace}},
-        {{"display_name", "B"},
-         {"icon_url", "file:system/_img/nes/b-button.svg"},
-         {"retropad_button", libretro::IRetroPad::Input::SouthFace}},
-        {{"display_name", "X"},
-         {"icon_url", "file:system/_img/nes/b-button.svg"},
-         {"retropad_button", libretro::IRetroPad::Input::NorthFace}},
-        {{"display_name", "Y"},
-         {"icon_url", "file:system/_img/nes/b-button.svg"},
-         {"retropad_button", libretro::IRetroPad::Input::WestFace}},
-        {{"display_name", "L"},
-         {"icon_url", "file:system/_img/nes/b-button.svg"},
-         {"retropad_button", libretro::IRetroPad::Input::LeftBumper}},
-        {{"display_name", "R"},
-         {"icon_url", "file:system/_img/nes/b-button.svg"},
-         {"retropad_button", libretro::IRetroPad::Input::RightBumper}},
-        {{"display_name", "D-Pad Up"},
-         {"icon_url", "file:system/_img/nes/dpad-up.svg"},
-         {"retropad_button", libretro::IRetroPad::Input::DpadUp}},
-        {{"display_name", "D-Pad Down"},
-         {"icon_url", "file:system/_img/nes/dpad-down.svg"},
-         {"retropad_button", libretro::IRetroPad::Input::DpadDown}},
-        {{"display_name", "D-Pad Left"},
-         {"icon_url", "file:system/_img/nes/dpad-left.svg"},
-         {"retropad_button", libretro::IRetroPad::Input::DpadLeft}},
-        {{"display_name", "D-Pad Right"},
-         {"icon_url", "file:system/_img/nes/dpad-right.svg"},
-         {"retropad_button", libretro::IRetroPad::Input::DpadRight}},
-        {{"display_name", "Start"},
-         {"icon_url", "file:system/_img/nes/start.svg"},
-         {"retropad_button", libretro::IRetroPad::Input::Start}},
-        {{"display_name", "Select"},
-         {"icon_url", "file:system/_img/nes/select.svg"},
-         {"retropad_button", libretro::IRetroPad::Input::Select}}},
-       {}});
-  m_items.push_back(
-      {PlatformMetadata::PLATFORM_ID_GAMEBOY,
-       QString::fromStdString(PlatformMetadata::getPlatformName(
-           PlatformMetadata::PLATFORM_ID_GAMEBOY)),
-       "qrc:images/platform-icons/gb",
-       "platform-gb",
-       {{{"display_name", "A"},
-         {"icon_url", "file:system/_img/nes/a-button.svg"},
-         {"retropad_button", libretro::IRetroPad::Input::EastFace}},
-        {{"display_name", "B"},
-         {"icon_url", "file:system/_img/nes/b-button.svg"},
-         {"retropad_button", libretro::IRetroPad::Input::SouthFace}},
-        {{"display_name", "D-Pad Up"},
-         {"icon_url", "file:system/_img/nes/dpad-up.svg"},
-         {"retropad_button", libretro::IRetroPad::Input::DpadUp}},
-        {{"display_name", "D-Pad Down"},
-         {"icon_url", "file:system/_img/nes/dpad-down.svg"},
-         {"retropad_button", libretro::IRetroPad::Input::DpadDown}},
-        {{"display_name", "D-Pad Left"},
-         {"icon_url", "file:system/_img/nes/dpad-left.svg"},
-         {"retropad_button", libretro::IRetroPad::Input::DpadLeft}},
-        {{"display_name", "D-Pad Right"},
-         {"icon_url", "file:system/_img/nes/dpad-right.svg"},
-         {"retropad_button", libretro::IRetroPad::Input::DpadRight}},
-        {{"display_name", "Start"},
-         {"icon_url", "file:system/_img/nes/start.svg"},
-         {"retropad_button", libretro::IRetroPad::Input::Start}},
-        {{"display_name", "Select"},
-         {"icon_url", "file:system/_img/nes/select.svg"},
-         {"retropad_button", libretro::IRetroPad::Input::Select}}},
-       {}});
-  m_items.push_back(
-      {PlatformMetadata::PLATFORM_ID_GAMEBOY_COLOR,
-       QString::fromStdString(PlatformMetadata::getPlatformName(
-           PlatformMetadata::PLATFORM_ID_GAMEBOY_COLOR)),
-       "qrc:images/platform-icons/gbc",
-       "platform-gbc",
-       {{{"display_name", "A"},
-         {"icon_url", "file:system/_img/nes/a-button.svg"},
-         {"retropad_button", libretro::IRetroPad::Input::EastFace}},
-        {{"display_name", "B"},
-         {"icon_url", "file:system/_img/nes/b-button.svg"},
-         {"retropad_button", libretro::IRetroPad::Input::SouthFace}},
-        {{"display_name", "D-Pad Up"},
-         {"icon_url", "file:system/_img/nes/dpad-up.svg"},
-         {"retropad_button", libretro::IRetroPad::Input::DpadUp}},
-        {{"display_name", "D-Pad Down"},
-         {"icon_url", "file:system/_img/nes/dpad-down.svg"},
-         {"retropad_button", libretro::IRetroPad::Input::DpadDown}},
-        {{"display_name", "D-Pad Left"},
-         {"icon_url", "file:system/_img/nes/dpad-left.svg"},
-         {"retropad_button", libretro::IRetroPad::Input::DpadLeft}},
-        {{"display_name", "D-Pad Right"},
-         {"icon_url", "file:system/_img/nes/dpad-right.svg"},
-         {"retropad_button", libretro::IRetroPad::Input::DpadRight}},
-        {{"display_name", "Start"},
-         {"icon_url", "file:system/_img/nes/start.svg"},
-         {"retropad_button", libretro::IRetroPad::Input::Start}},
-        {{"display_name", "Select"},
-         {"icon_url", "file:system/_img/nes/select.svg"},
-         {"retropad_button", libretro::IRetroPad::Input::Select}}},
-       {}});
-  m_items.push_back(
-      {PlatformMetadata::PLATFORM_ID_GAMEBOY_ADVANCE,
-       QString::fromStdString(PlatformMetadata::getPlatformName(
-           PlatformMetadata::PLATFORM_ID_GAMEBOY_ADVANCE)),
-       "qrc:images/platform-icons/gba",
-       "platform-gba",
-       {{{"display_name", "A"},
-         {"icon_url", "file:system/_img/nes/a-button.svg"},
-         {"retropad_button", libretro::IRetroPad::Input::EastFace}},
-        {{"display_name", "B"},
-         {"icon_url", "file:system/_img/nes/b-button.svg"},
-         {"retropad_button", libretro::IRetroPad::Input::SouthFace}},
-        {{"display_name", "A (turbo)"},
-         {"icon_url", "file:system/_img/nes/b-button.svg"},
-         {"retropad_button", libretro::IRetroPad::Input::NorthFace}},
-        {{"display_name", "B (turbo)"},
-         {"icon_url", "file:system/_img/nes/b-button.svg"},
-         {"retropad_button", libretro::IRetroPad::Input::WestFace}},
-        {{"display_name", "L"},
-         {"icon_url", "file:system/_img/nes/b-button.svg"},
-         {"retropad_button", libretro::IRetroPad::Input::LeftBumper}},
-        {{"display_name", "R"},
-         {"icon_url", "file:system/_img/nes/b-button.svg"},
-         {"retropad_button", libretro::IRetroPad::Input::RightBumper}},
-        {{"display_name", "L (turbo)"},
-         {"icon_url", "file:system/_img/nes/b-button.svg"},
-         {"retropad_button", libretro::IRetroPad::Input::LeftTrigger}},
-        {{"display_name", "R (turbo)"},
-         {"icon_url", "file:system/_img/nes/b-button.svg"},
-         {"retropad_button", libretro::IRetroPad::Input::RightTrigger}},
-        {{"display_name", "Darken solar sensor"},
-         {"icon_url", "file:system/_img/nes/b-button.svg"},
-         {"retropad_button", libretro::IRetroPad::Input::L3}},
-        {{"display_name", "Brighten solar sensor"},
-         {"icon_url", "file:system/_img/nes/b-button.svg"},
-         {"retropad_button", libretro::IRetroPad::Input::R3}},
-        {{"display_name", "D-Pad Up"},
-         {"icon_url", "file:system/_img/nes/dpad-up.svg"},
-         {"retropad_button", libretro::IRetroPad::Input::DpadUp}},
-        {{"display_name", "D-Pad Down"},
-         {"icon_url", "file:system/_img/nes/dpad-down.svg"},
-         {"retropad_button", libretro::IRetroPad::Input::DpadDown}},
-        {{"display_name", "D-Pad Left"},
-         {"icon_url", "file:system/_img/nes/dpad-left.svg"},
-         {"retropad_button", libretro::IRetroPad::Input::DpadLeft}},
-        {{"display_name", "D-Pad Right"},
-         {"icon_url", "file:system/_img/nes/dpad-right.svg"},
-         {"retropad_button", libretro::IRetroPad::Input::DpadRight}},
-        {{"display_name", "Start"},
-         {"icon_url", "file:system/_img/nes/start.svg"},
-         {"retropad_button", libretro::IRetroPad::Input::Start}},
-        {{"display_name", "Select"},
-         {"icon_url", "file:system/_img/nes/select.svg"},
-         {"retropad_button", libretro::IRetroPad::Input::Select}}},
-       {}});
-  m_items.push_back(
-      {PlatformMetadata::PLATFORM_ID_N64,
-       QString::fromStdString(PlatformMetadata::getPlatformName(
-           PlatformMetadata::PLATFORM_ID_N64)),
-       "qrc:images/platform-icons/n64",
-       "platform-n64",
-       {{{"display_name", "A"},
-         {"icon_url", "file:system/_img/n64/a-button.svg"},
-         {"retropad_button", libretro::IRetroPad::Input::SouthFace}},
-        {{"display_name", "B"},
-         {"icon_url", "file:system/_img/n64/b-button.svg"},
-         {"retropad_button", libretro::IRetroPad::Input::WestFace}},
-        {{"display_name", "C-Up"},
-         {"icon_url", "file:system/_img/n64/c-up.svg"},
-         {"retropad_button", libretro::IRetroPad::Input::RightStickUp}},
-        {{"display_name", "C-Down"},
-         {"icon_url", "file:system/_img/n64/c-down.svg"},
-         {"retropad_button", libretro::IRetroPad::Input::RightStickDown}},
-        {{"display_name", "C-Left"},
-         {"icon_url", "file:system/_img/n64/c-left.svg"},
-         {"retropad_button", libretro::IRetroPad::Input::RightStickLeft}},
-        {{"display_name", "C-Right"},
-         {"icon_url", "file:system/_img/n64/c-right.svg"},
-         {"retropad_button", libretro::IRetroPad::Input::RightStickRight}},
-        {{"display_name", "L"},
-         {"icon_url", "file:system/_img/n64/b-button.svg"},
-         {"retropad_button", libretro::IRetroPad::Input::LeftBumper}},
-        {{"display_name", "R"},
-         {"icon_url", "file:system/_img/n64/b-button.svg"},
-         {"retropad_button", libretro::IRetroPad::Input::RightBumper}},
-        {{"display_name", "Z"},
-         {"icon_url", "file:system/_img/n64/b-button.svg"},
-         {"retropad_button", libretro::IRetroPad::Input::LeftTrigger}},
-        {{"display_name", "Start"},
-         {"icon_url", "file:system/_img/n64/start.svg"},
-         {"retropad_button", libretro::IRetroPad::Input::Start}},
-        {{"display_name", "Analog Stick Up"},
-         {"icon_url", "file:system/_img/n64/start.svg"},
-         {"retropad_button", libretro::IRetroPad::Input::LeftStickUp}},
-        {{"display_name", "Analog Stick Down"},
-         {"icon_url", "file:system/_img/n64/start.svg"},
-         {"retropad_button", libretro::IRetroPad::Input::LeftStickDown}},
-        {{"display_name", "Analog Stick Left"},
-         {"icon_url", "file:system/_img/n64/start.svg"},
-         {"retropad_button", libretro::IRetroPad::Input::LeftStickLeft}},
-        {{"display_name", "Analog Stick Right"},
-         {"icon_url", "file:system/_img/n64/start.svg"},
-         {"retropad_button", libretro::IRetroPad::Input::LeftStickRight}},
-        {{"display_name", "D-Pad Up"},
-         {"icon_url", "file:system/_img/n64/start.svg"},
-         {"retropad_button", libretro::IRetroPad::Input::DpadUp}},
-        {{"display_name", "D-Pad Down"},
-         {"icon_url", "file:system/_img/n64/start.svg"},
-         {"retropad_button", libretro::IRetroPad::Input::DpadDown}},
-        {{"display_name", "D-Pad Left"},
-         {"icon_url", "file:system/_img/n64/start.svg"},
-         {"retropad_button", libretro::IRetroPad::Input::DpadLeft}},
-        {{"display_name", "D-Pad Right"},
-         {"icon_url", "file:system/_img/n64/start.svg"},
-         {"retropad_button", libretro::IRetroPad::Input::DpadRight}}},
-       {{{"display_name", "Control Stick"}, {"retropad_axis", 0}}}});
-
-  m_items.push_back(
-      {PlatformMetadata::PLATFORM_ID_NINTENDO_DS,
-       QString::fromStdString(PlatformMetadata::getPlatformName(
-           PlatformMetadata::PLATFORM_ID_NINTENDO_DS)),
-       "qrc:images/platform-icons/ds",
-       "platform-ds",
-       {{{"display_name", "A"},
-         {"icon_url", "file:system/_img/nes/a-button.svg"},
-         {"retropad_button", libretro::IRetroPad::Input::EastFace}},
-        {{"display_name", "B"},
-         {"icon_url", "file:system/_img/nes/b-button.svg"},
-         {"retropad_button", libretro::IRetroPad::Input::SouthFace}},
-        {{"display_name", "X"},
-         {"icon_url", "file:system/_img/nes/b-button.svg"},
-         {"retropad_button", libretro::IRetroPad::Input::NorthFace}},
-        {{"display_name", "Y"},
-         {"icon_url", "file:system/_img/nes/b-button.svg"},
-         {"retropad_button", libretro::IRetroPad::Input::WestFace}},
-        {{"display_name", "L"},
-         {"icon_url", "file:system/_img/nes/b-button.svg"},
-         {"retropad_button", libretro::IRetroPad::Input::LeftBumper}},
-        {{"display_name", "R"},
-         {"icon_url", "file:system/_img/nes/b-button.svg"},
-         {"retropad_button", libretro::IRetroPad::Input::RightBumper}},
-        {{"display_name", "D-Pad Up"},
-         {"icon_url", "file:system/_img/nes/dpad-up.svg"},
-         {"retropad_button", libretro::IRetroPad::Input::DpadUp}},
-        {{"display_name", "D-Pad Down"},
-         {"icon_url", "file:system/_img/nes/dpad-down.svg"},
-         {"retropad_button", libretro::IRetroPad::Input::DpadDown}},
-        {{"display_name", "D-Pad Left"},
-         {"icon_url", "file:system/_img/nes/dpad-left.svg"},
-         {"retropad_button", libretro::IRetroPad::Input::DpadLeft}},
-        {{"display_name", "D-Pad Right"},
-         {"icon_url", "file:system/_img/nes/dpad-right.svg"},
-         {"retropad_button", libretro::IRetroPad::Input::DpadRight}},
-        {{"display_name", "Start"},
-         {"icon_url", "file:system/_img/nes/start.svg"},
-         {"retropad_button", libretro::IRetroPad::Input::Start}},
-        {{"display_name", "Select"},
-         {"icon_url", "file:system/_img/nes/select.svg"},
-         {"retropad_button", libretro::IRetroPad::Input::Select}}},
-       {}});
-
-  m_items.push_back(
-      {PlatformMetadata::PLATFORM_ID_SEGA_MASTER_SYSTEM,
-       QString::fromStdString(PlatformMetadata::getPlatformName(
-           PlatformMetadata::PLATFORM_ID_SEGA_MASTER_SYSTEM)),
-       "qrc:images/platform-icons/master-system",
-       "platform-mastersystem",
-       {{{"display_name", "1"},
-         {"icon_url", "file:system/_img/nes/a-button.svg"},
-         {"retropad_button", libretro::IRetroPad::Input::SouthFace}},
-        {{"display_name", "2"},
-         {"icon_url", "file:system/_img/nes/b-button.svg"},
-         {"retropad_button", libretro::IRetroPad::Input::EastFace}},
-        {{"display_name", "Start"},
-         {"icon_url", "file:system/_img/nes/b-button.svg"},
-         {"retropad_button", libretro::IRetroPad::Input::Start}},
-        {{"display_name", "D-Pad Up"},
-         {"icon_url", "file:system/_img/nes/dpad-up.svg"},
-         {"retropad_button", libretro::IRetroPad::Input::DpadUp}},
-        {{"display_name", "D-Pad Down"},
-         {"icon_url", "file:system/_img/nes/dpad-down.svg"},
-         {"retropad_button", libretro::IRetroPad::Input::DpadDown}},
-        {{"display_name", "D-Pad Left"},
-         {"icon_url", "file:system/_img/nes/dpad-left.svg"},
-         {"retropad_button", libretro::IRetroPad::Input::DpadLeft}},
-        {{"display_name", "D-Pad Right"},
-         {"icon_url", "file:system/_img/nes/dpad-right.svg"},
-         {"retropad_button", libretro::IRetroPad::Input::DpadRight}}},
-       {}});
-
-  m_items.push_back(
-      {PlatformMetadata::PLATFORM_ID_SEGA_GENESIS,
-       QString::fromStdString(PlatformMetadata::getPlatformName(
-           PlatformMetadata::PLATFORM_ID_SEGA_GENESIS)),
-       "qrc:images/platform-icons/genesis",
-       "platform-genesis",
-       {{{"display_name", "A"},
-         {"icon_url", "file:system/_img/nes/a-button.svg"},
-         {"retropad_button", libretro::IRetroPad::Input::WestFace}},
-        {{"display_name", "B"},
-         {"icon_url", "file:system/_img/nes/b-button.svg"},
-         {"retropad_button", libretro::IRetroPad::Input::SouthFace}},
-        {{"display_name", "C"},
-         {"icon_url", "file:system/_img/nes/b-button.svg"},
-         {"retropad_button", libretro::IRetroPad::Input::EastFace}},
-        {{"display_name", "X"},
-         {"icon_url", "file:system/_img/nes/a-button.svg"},
-         {"retropad_button", libretro::IRetroPad::Input::LeftBumper}},
-        {{"display_name", "Y"},
-         {"icon_url", "file:system/_img/nes/b-button.svg"},
-         {"retropad_button", libretro::IRetroPad::Input::NorthFace}},
-        {{"display_name", "Z"},
-         {"icon_url", "file:system/_img/nes/b-button.svg"},
-         {"retropad_button", libretro::IRetroPad::Input::RightBumper}},
-        {{"display_name", "Start"},
-         {"icon_url", "file:system/_img/nes/b-button.svg"},
-         {"retropad_button", libretro::IRetroPad::Input::Start}},
-        {{"display_name", "Mode"},
-         {"icon_url", "file:system/_img/nes/b-button.svg"},
-         {"retropad_button", libretro::IRetroPad::Input::Select}},
-        {{"display_name", "D-Pad Up"},
-         {"icon_url", "file:system/_img/nes/dpad-up.svg"},
-         {"retropad_button", libretro::IRetroPad::Input::DpadUp}},
-        {{"display_name", "D-Pad Down"},
-         {"icon_url", "file:system/_img/nes/dpad-down.svg"},
-         {"retropad_button", libretro::IRetroPad::Input::DpadDown}},
-        {{"display_name", "D-Pad Left"},
-         {"icon_url", "file:system/_img/nes/dpad-left.svg"},
-         {"retropad_button", libretro::IRetroPad::Input::DpadLeft}},
-        {{"display_name", "D-Pad Right"},
-         {"icon_url", "file:system/_img/nes/dpad-right.svg"},
-         {"retropad_button", libretro::IRetroPad::Input::DpadRight}}},
-       {}});
-
-  m_items.push_back(
-      {PlatformMetadata::PLATFORM_ID_SEGA_GAMEGEAR,
-       QString::fromStdString(PlatformMetadata::getPlatformName(
-           PlatformMetadata::PLATFORM_ID_SEGA_GAMEGEAR)),
-       "qrc:images/platform-icons/gamegear",
-       "platform-gamegear",
-       {{{"display_name", "1"},
-         {"icon_url", "file:system/_img/nes/a-button.svg"},
-         {"retropad_button", libretro::IRetroPad::Input::SouthFace}},
-        {{"display_name", "2"},
-         {"icon_url", "file:system/_img/nes/b-button.svg"},
-         {"retropad_button", libretro::IRetroPad::Input::EastFace}},
-        {{"display_name", "Start"},
-         {"icon_url", "file:system/_img/nes/b-button.svg"},
-         {"retropad_button", libretro::IRetroPad::Input::Start}},
-        {{"display_name", "D-Pad Up"},
-         {"icon_url", "file:system/_img/nes/dpad-up.svg"},
-         {"retropad_button", libretro::IRetroPad::Input::DpadUp}},
-        {{"display_name", "D-Pad Down"},
-         {"icon_url", "file:system/_img/nes/dpad-down.svg"},
-         {"retropad_button", libretro::IRetroPad::Input::DpadDown}},
-        {{"display_name", "D-Pad Left"},
-         {"icon_url", "file:system/_img/nes/dpad-left.svg"},
-         {"retropad_button", libretro::IRetroPad::Input::DpadLeft}},
-        {{"display_name", "D-Pad Right"},
-         {"icon_url", "file:system/_img/nes/dpad-right.svg"},
-         {"retropad_button", libretro::IRetroPad::Input::DpadRight}}},
-       {}});
-
-  m_items.push_back({PlatformMetadata::PLATFORM_ID_TURBOGRAFX16,
-                     QString::fromStdString(PlatformMetadata::getPlatformName(
-                         PlatformMetadata::PLATFORM_ID_TURBOGRAFX16)),
-                     "qrc:images/platform-icons/turbografx16",
-                     "platform-turbografx16",
-                     {}});
-
-  m_items.push_back({PlatformMetadata::PLATFORM_ID_SUPERGRAFX,
-                     QString::fromStdString(PlatformMetadata::getPlatformName(
-                         PlatformMetadata::PLATFORM_ID_SUPERGRAFX)),
-                     "qrc:images/platform-icons/supergrafx",
-                     "platform-supergrafx",
-                     {}});
-
-  m_items.push_back({PlatformMetadata::PLATFORM_ID_WONDERSWAN,
-                     QString::fromStdString(PlatformMetadata::getPlatformName(
-                     PlatformMetadata::PLATFORM_ID_WONDERSWAN)),
-                     "", // TODO: Get correct icons
-                     "platform-wonderswan",
-                     {{{"display_name", "Start"},
-                       {"icon_url", ""},
-                       {"retropad_button", libretro::IRetroPad::Input::Start}},
-                      {{"display_name", "A (Horizontal)"},
-                       {"icon_url", ""},
-                       {"retropad_button", libretro::IRetroPad::Input::EastFace}},
-                      {{"display_name", "B (Horizontal)"},
-                       {"icon_url", ""},
-                       {"retropad_button", libretro::IRetroPad::Input::SouthFace}},
-                      {{"display_name", "X1 (Horizontal)"},
-                       {"icon_url", ""},
-                       {"retropad_button", libretro::IRetroPad::Input::DpadUp}},
-                      {{"display_name", "X3 (Horizontal)"},
-                       {"icon_url", ""},
-                       {"retropad_button", libretro::IRetroPad::Input::DpadDown}},
-                      {{"display_name", "X4 (Horizontal)"},
-                       {"icon_url", ""},
-                       {"retropad_button", libretro::IRetroPad::Input::DpadLeft}},
-                      {{"display_name", "X2 (Horizontal)"},
-                       {"icon_url", ""},
-                       {"retropad_button", libretro::IRetroPad::Input::DpadRight}},
-                      {{"display_name", "Y2 (Vertical)"},
-                       {"icon_url", ""},
-                       {"retropad_button", libretro::IRetroPad::Input::DpadUp}},
-                      {{"display_name", "Y4 (Vertical)"},
-                       {"icon_url", ""},
-                       {"retropad_button", libretro::IRetroPad::Input::DpadDown}},
-                      {{"display_name", "Y1 (Vertical)"},
-                       {"icon_url", ""},
-                       {"retropad_button", libretro::IRetroPad::Input::DpadLeft}},
-                      {{"display_name", "Y3 (Vertical)"},
-                       {"icon_url", ""},
-                       {"retropad_button", libretro::IRetroPad::Input::DpadRight}},
-                      {{"display_name", "X2 (Vertical)"},
-                       {"icon_url", ""},
-                       {"retropad_button", libretro::IRetroPad::Input::NorthFace}},
-                      {{"display_name", "X4 (Vertical)"},
-                       {"icon_url", ""},
-                       {"retropad_button", libretro::IRetroPad::Input::SouthFace}},
-                      {{"display_name", "X1 (Vertical)"},
-                       {"icon_url", ""},
-                       {"retropad_button", libretro::IRetroPad::Input::WestFace}},
-                      {{"display_name", "X3 (Vertical)"},
-                       {"icon_url", ""},
-                       {"retropad_button", libretro::IRetroPad::Input::EastFace}},
-                      {{"display_name", "Rotate Screen"},
-                       {"icon_url", ""},
-                       {"retropad_button", libretro::IRetroPad::Input::Select}}},
-                      {}});
-=======
-  auto platforms = platforms::PlatformService::getInstance().listPlatforms();
-  for (const auto &platform : platforms) {
-    m_items.push_back(platform);
-  }
->>>>>>> e8c8e6b3
-}
-
-int PlatformListModel::rowCount(const QModelIndex &parent) const {
-  return m_items.length();
-}
-
-QVariant PlatformListModel::data(const QModelIndex &index, int role) const {
-  if (role < Qt::UserRole || index.row() >= m_items.size()) {
-    return QVariant{};
-  }
-
-  auto item = m_items.at(index.row());
-
-  switch (role) {
-  case PlatformId:
-    return item.id;
-  case DisplayName:
-    return QString::fromStdString(item.name);
-  case NumControllerTypes:
-    return QVariant::fromValue(item.controllerTypes.size());
-  case ControllerTypeNames: {
-    QStringList controllerTypeNames;
-    for (const auto &controllerType : item.controllerTypes) {
-      controllerTypeNames.append(QString::fromStdString(controllerType.name));
-    }
-    return controllerTypeNames;
-  }
-  case ControllerImages: {
-    QStringList controllerImageUrls;
-    for (const auto &controllerType : item.controllerTypes) {
-      if (controllerType.imageUrl.empty()) {
-        continue;
-      }
-      controllerImageUrls.append(
-          QString::fromStdString(controllerType.imageUrl));
-    }
-    return controllerImageUrls;
-  }
-  case IconName:
-    return QString::fromStdString(item.slug);
-  default:
-    return QVariant{};
-  }
-}
-
-QHash<int, QByteArray> PlatformListModel::roleNames() const {
-  QHash<int, QByteArray> roles;
-  roles[PlatformId] = "platform_id";
-  roles[DisplayName] = "display_name";
-  roles[IconName] = "icon_name";
-  roles[NumControllerTypes] = "num_controller_types";
-  roles[ControllerTypeNames] = "controller_type_names";
-  roles[ControllerImages] = "controller_images";
-  return roles;
-}
-
-Q_INVOKABLE QString
-PlatformListModel::getPlatformIconName(int platformId) const {
-  for (const auto &item : m_items) {
-    if (item.id == platformId) {
-      // return item.iconName;
-    }
-  }
-
-  return {};
-}
-
-Q_INVOKABLE QString
-PlatformListModel::getPlatformDisplayName(int platformId) const {
-  for (const auto &item : m_items) {
-    if (item.id == platformId) {
-      // return item.displayName;
-    }
-  }
-
-  return {};
-}
-
-} // namespace firelight::gui
+#include "platform_list_model.hpp"
+
+#include <QJsonObject>
+#include <firelight/libretro/retropad.hpp>
+
+#include "../app/platform_metadata.hpp"
+#include "platforms/platform_service.hpp"
+
+namespace firelight::gui {
+PlatformListModel::PlatformListModel() {
+  auto platforms = platforms::PlatformService::getInstance().listPlatforms();
+  for (const auto &platform : platforms) {
+    m_items.push_back(platform);
+  }
+}
+
+int PlatformListModel::rowCount(const QModelIndex &parent) const {
+  return m_items.length();
+}
+
+QVariant PlatformListModel::data(const QModelIndex &index, int role) const {
+  if (role < Qt::UserRole || index.row() >= m_items.size()) {
+    return QVariant{};
+  }
+
+  auto item = m_items.at(index.row());
+
+  switch (role) {
+  case PlatformId:
+    return item.id;
+  case DisplayName:
+    return QString::fromStdString(item.name);
+  case NumControllerTypes:
+    return QVariant::fromValue(item.controllerTypes.size());
+  case ControllerTypeNames: {
+    QStringList controllerTypeNames;
+    for (const auto &controllerType : item.controllerTypes) {
+      controllerTypeNames.append(QString::fromStdString(controllerType.name));
+    }
+    return controllerTypeNames;
+  }
+  case ControllerImages: {
+    QStringList controllerImageUrls;
+    for (const auto &controllerType : item.controllerTypes) {
+      if (controllerType.imageUrl.empty()) {
+        continue;
+      }
+      controllerImageUrls.append(
+          QString::fromStdString(controllerType.imageUrl));
+    }
+    return controllerImageUrls;
+  }
+  case IconName:
+    return QString::fromStdString(item.slug);
+  default:
+    return QVariant{};
+  }
+}
+
+QHash<int, QByteArray> PlatformListModel::roleNames() const {
+  QHash<int, QByteArray> roles;
+  roles[PlatformId] = "platform_id";
+  roles[DisplayName] = "display_name";
+  roles[IconName] = "icon_name";
+  roles[NumControllerTypes] = "num_controller_types";
+  roles[ControllerTypeNames] = "controller_type_names";
+  roles[ControllerImages] = "controller_images";
+  return roles;
+}
+
+Q_INVOKABLE QString
+PlatformListModel::getPlatformIconName(int platformId) const {
+  for (const auto &item : m_items) {
+    if (item.id == platformId) {
+      // return item.iconName;
+    }
+  }
+
+  return {};
+}
+
+Q_INVOKABLE QString
+PlatformListModel::getPlatformDisplayName(int platformId) const {
+  for (const auto &item : m_items) {
+    if (item.id == platformId) {
+      // return item.displayName;
+    }
+  }
+
+  return {};
+}
+
+} // namespace firelight::gui