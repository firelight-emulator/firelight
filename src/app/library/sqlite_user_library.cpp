#include "sqlite_user_library.hpp"

#include <QSqlError>
#include <QSqlQuery>
#include <QThread>
#include <qfileinfo.h>
#include <spdlog/spdlog.h>
#include <utility>

namespace firelight::library {
SqliteUserLibrary::SqliteUserLibrary(QString path, QString mainGameDirectory)
    : m_mainGameDirectory(std::move(mainGameDirectory)),
      m_databasePath(std::move(path)) {
  m_settings.beginGroup("Library");
  m_mainGameDirectory =
      m_settings.value("MainGameDirectory", m_mainGameDirectory).toString();

  QSqlQuery createRomFilesTable(getDatabase());
  createRomFilesTable.prepare("CREATE TABLE IF NOT EXISTS rom_files("
                              "id INTEGER PRIMARY KEY,"
                              "file_path TEXT NOT NULL,"
                              "file_size INTEGER NOT NULL,"
                              "file_md5 TEXT NOT NULL,"
                              "file_crc32 TEXT NOT NULL,"
                              "in_archive INTEGER NOT NULL DEFAULT 0,"
                              "archive_file_path TEXT,"
                              "platform_id INTEGER NOT NULL,"
                              "content_hash TEXT NOT NULL,"
                              "firelight_rom_id INTEGER,"
                              "created_at INTEGER NOT NULL);");

  if (!createRomFilesTable.exec()) {
    spdlog::error("Table creation failed: {}",
                  createRomFilesTable.lastError().text().toStdString());
  }

  QSqlQuery createPatchFilesTable(getDatabase());
  createPatchFilesTable.prepare("CREATE TABLE IF NOT EXISTS patch_files("
                                "id INTEGER PRIMARY KEY,"
                                "file_path TEXT UNIQUE NOT NULL,"
                                "file_size INTEGER NOT NULL,"
                                "file_md5 TEXT NOT NULL,"
                                "file_crc32 TEXT NOT NULL,"
                                "target_md5 TEXT,"
                                "patched_md5 TEXT,"
                                "patched_content_hash TEXT,"
                                "in_archive INTEGER NOT NULL DEFAULT 0,"
                                "archive_file_path TEXT,"
                                "created_at INTEGER NOT NULL);");

  if (!createPatchFilesTable.exec()) {
    spdlog::error("Table creation failed: {}",
                  createPatchFilesTable.lastError().text().toStdString());
  }

  QSqlQuery createEntriesTable(getDatabase());
  createEntriesTable.prepare("CREATE TABLE IF NOT EXISTS entriesv1("
                             "id INTEGER PRIMARY KEY,"
                             "display_name TEXT NOT NULL,"
                             "content_hash TEXT NOT NULL,"
                             "platform_id INTEGER NOT NULL,"
                             "active_save_slot INTEGER NOT NULL DEFAULT 1, "
                             "hidden INTEGER NOT NULL DEFAULT 0, "
                             "icon_1x1_source_url TEXT, "
                             "icon_2x3_source_url TEXT,"
                             "icon_92x43_source_url TEXT, "
                             "boxart_front_source_url TEXT, "
                             "boxart_back_source_url TEXT, "
                             "clear_logo_source_url TEXT, "
                             "hero_image_source_url TEXT, "
                             "description TEXT, "
                             "release_year INTEGER, "
                             "developer TEXT, "
                             "publisher TEXT, "
                             "genres TEXT, "
                             "region_ids TEXT, "
                             "retroachievements_set_id INTEGER, "
                             "created_at INTEGER NOT NULL);");

  if (!createEntriesTable.exec()) {
    spdlog::error("Table creation failed: {}",
                  createEntriesTable.lastError().text().toStdString());
  }

  QSqlQuery createRunConfigurationsTable(getDatabase());
  createRunConfigurationsTable.prepare(
      "CREATE TABLE IF NOT EXISTS run_configurations("
      "id INTEGER PRIMARY KEY,"
      "type TEXT NOT NULL,"
      "content_hash TEXT NOT NULL,"
      "rom_id INTEGER NOT NULL,"
      "patch_id INTEGER,"
      "created_at INTEGER NOT NULL,"
      "UNIQUE (type, rom_id, patch_id),"
      "UNIQUE (type, rom_id));");

  if (!createRunConfigurationsTable.exec()) {
    spdlog::error("Table creation failed: {}",
                  createEntriesTable.lastError().text().toStdString());
  }

  QSqlQuery createDirectoriesTable(getDatabase());
  createDirectoriesTable.prepare(
      "CREATE TABLE IF NOT EXISTS content_directoriesv1("
      "id INTEGER PRIMARY KEY,"
      "path TEXT UNIQUE NOT NULL,"
      "num_files INTEGER NOT NULL DEFAULT 0,"
      "num_content_files INTEGER NOT NULL DEFAULT 0,"
      "last_modified INTEGER DEFAULT 0,"
      "recursive INTEGER NOT NULL DEFAULT 1,"
      "created_at INTEGER NOT NULL);");

  if (!createDirectoriesTable.exec()) {
    spdlog::error("Table creation failed: {}",
                  createDirectoriesTable.lastError().text().toStdString());
  }

  QSqlQuery createSubdirectoriesTable(getDatabase());
  createSubdirectoriesTable.prepare(
      "CREATE TABLE IF NOT EXISTS subdirectories("
      "id INTEGER PRIMARY KEY,"
      "path TEXT NOT NULL,"
      "num_files INTEGER NOT NULL DEFAULT 0,"
      "num_content_files INTEGER NOT NULL DEFAULT 0,"
      "last_modified INTEGER DEFAULT 0,"
      "recursive INTEGER NOT NULL DEFAULT 1,"
      "created_at INTEGER NOT NULL);");

  if (!createSubdirectoriesTable.exec()) {
    spdlog::error("Table creation failed: {}",
                  createSubdirectoriesTable.lastError().text().toStdString());
  }

  QSqlQuery createFoldersTable(getDatabase());
  createFoldersTable.prepare("CREATE TABLE IF NOT EXISTS folders("
                             "id INTEGER PRIMARY KEY,"
                             "display_name TEXT UNIQUE NOT NULL,"
                             "description TEXT,"
                             "icon_source_url TEXT,"
                             "created_at INTEGER NOT NULL);");

  if (!createFoldersTable.exec()) {
    spdlog::error("Table creation failed: {}",
                  createFoldersTable.lastError().text().toStdString());
  }

  QSqlQuery createFolderEntriesTable(getDatabase());
  createFolderEntriesTable.prepare("CREATE TABLE IF NOT EXISTS folder_entries("
                                   "folder_id INTEGER NOT NULL,"
                                   "entry_id INTEGER NOT NULL,"
                                   "created_at INTEGER NOT NULL,"
                                   "UNIQUE (folder_id, entry_id));");

  if (!createFolderEntriesTable.exec()) {
    spdlog::error("Table creation failed: {}",
                  createFolderEntriesTable.lastError().text().toStdString());
  }

  QSqlQuery createRomFileUniqueIndex(getDatabase());
  createRomFileUniqueIndex.prepare(
      "CREATE UNIQUE INDEX IF NOT EXISTS pathIdx ON rom_files(file_path);");

  if (!createRomFileUniqueIndex.exec()) {
    spdlog::error("Query failed: {}",
                  createRomFileUniqueIndex.lastError().text().toStdString());
  }

  if (!m_mainGameDirectory.isEmpty()) {
    WatchedDirectory main{.path = m_mainGameDirectory};
    create(main);
    setMainGameDirectory("");
  }

  connect(
      this, &SqliteUserLibrary::romFileAdded, this,
      [&](const int id, const QString &romPath, const int platformId,
          const QString &contentHash) {
        createRomRunConfiguration(id, romPath, platformId, contentHash);
      },
      Qt::DirectConnection);

  connect(
      this, &SqliteUserLibrary::romRunConfigurationCreated, this,
      [&](const int id, const QString &romPath, const int platformId,
          const QString &contentHash) {
        if (auto entry = getEntryWithContentHash(contentHash)) {
          if (entry->hidden) {
            entry->hidden = false;
            update(*entry);
          }
        } else {
          auto newEntry =
              Entry{.displayName = romPath.split("/").last(),
                    .contentHash = contentHash,
                    .platformId = static_cast<unsigned>(platformId)};
          createEntry(newEntry);
        }
      },
      Qt::DirectConnection);

  connect(
      this, &SqliteUserLibrary::romRunConfigurationDeleted, this,
      [&](const QString &contentHash) {
        if (const auto runConfigs = getRunConfigurations(contentHash);
            runConfigs.empty()) {
          if (auto entry = getEntryWithContentHash(contentHash)) {
            entry->hidden = true;
            update(*entry);
            emit entryHidden(entry->id);
          }
        }
      },
      Qt::DirectConnection);
}

SqliteUserLibrary::~SqliteUserLibrary() {
  m_settings.setValue("MainGameDirectory", m_mainGameDirectory);
  for (const auto &name : QSqlDatabase::connectionNames()) {
    if (name.startsWith(DATABASE_PREFIX)) {
      QSqlDatabase::removeDatabase(name);
    }
  }
}

bool SqliteUserLibrary::create(FolderInfo &folder) {
  QSqlQuery query(getDatabase());
  query.prepare("INSERT INTO folders("
                "display_name, "
                "description, "
                "icon_source_url, "
                "created_at) VALUES"
                "(:displayName, :description, :iconSourceUrl, :createdAt);");

  query.bindValue(":displayName", QString::fromStdString(folder.displayName));
  query.bindValue(":description", QString::fromStdString(folder.description));
  query.bindValue(":iconSourceUrl",
                  QString::fromStdString(folder.iconSourceUrl));
  query.bindValue(":createdAt", QDateTime::currentSecsSinceEpoch());

  if (!query.exec()) {
    spdlog::error("Failed to create folder: {}",
                  query.lastError().text().toStdString());
    return false;
  }

  folder.id = query.lastInsertId().toInt();

  return true;
}

bool SqliteUserLibrary::create(FolderEntryInfo &folderEntry) {
  QSqlQuery query(getDatabase());
  query.prepare("INSERT INTO folder_entries("
                "folder_id, "
                "entry_id, "
                "created_at) VALUES"
                "(:folderId, :entryId, :createdAt);");

  query.bindValue(":folderId", folderEntry.folderId);
  query.bindValue(":entryId", folderEntry.entryId);
  query.bindValue(":createdAt", QDateTime::currentSecsSinceEpoch());

  if (!query.exec()) {
    spdlog::error("Failed to create folder entry: {}",
                  query.lastError().text().toStdString());
    return false;
  }

  emit entryAddedToFolder(folderEntry.folderId, folderEntry.entryId);
  return true;
}

std::vector<FolderInfo>
SqliteUserLibrary::listFolders(const FolderInfo filter) {
  // TODO: Implement filtering

  QSqlQuery query(getDatabase());
  query.prepare("SELECT * FROM folders");

  if (!query.exec()) {
    spdlog::error("Failed to get folders: {}",
                  query.lastError().text().toStdString());
    return {};
  }

  std::vector<FolderInfo> folders;
  while (query.next()) {
    folders.emplace_back(FolderInfo{
        .id = query.value("id").toInt(),
        .displayName = query.value("display_name").toString().toStdString(),
        .description = query.value("description").toString().toStdString(),
        .iconSourceUrl =
            query.value("icon_source_url").toString().toStdString(),
        .createdAt = query.value("created_at").toULongLong()});
  }

  return folders;
}

bool SqliteUserLibrary::deleteFolder(int folderId) {
  QSqlQuery query(getDatabase());
  query.prepare("DELETE FROM folders WHERE id = :folderId;");
  query.bindValue(":folderId", folderId);

  if (!query.exec()) {
    spdlog::error("Failed to delete folder with ID {}: {}", folderId,
                  query.lastError().text().toStdString());
    return false;
  }

  query.finish();

  // Also delete all entries in the folder_entries table
  QSqlQuery deleteEntriesQuery(getDatabase());
  deleteEntriesQuery.prepare(
      "DELETE FROM folder_entries WHERE folder_id = :folderId;");
  deleteEntriesQuery.bindValue(":folderId", folderId);

  if (!deleteEntriesQuery.exec()) {
    spdlog::error("Failed to delete entries for folder ID {}: {}", folderId,
                  deleteEntriesQuery.lastError().text().toStdString());
    return false;
  }

  return true;
}

bool SqliteUserLibrary::update(FolderInfo &folder) {
  if (folder.id <= 0) {
    spdlog::error("Cannot update folder with invalid ID: {}", folder.id);
    return false;
  }

  QSqlQuery query(getDatabase());
  query.prepare("UPDATE folders SET "
                "display_name = :displayName, "
                "description = :description, "
                "icon_source_url = :iconSourceUrl "
                "WHERE id = :folderId;");

  query.bindValue(":folderId", folder.id);
  query.bindValue(":displayName", QString::fromStdString(folder.displayName));
  query.bindValue(":description", QString::fromStdString(folder.description));
  query.bindValue(":iconSourceUrl",
                  QString::fromStdString(folder.iconSourceUrl));

  if (!query.exec() || query.numRowsAffected() == 0) {
    spdlog::error("Failed to update folder with ID {}: {}", folder.id,
                  query.lastError().text().toStdString());
    return false;
  }

  return true;
}

bool SqliteUserLibrary::deleteFolderEntry(FolderEntryInfo &info) {
  QSqlQuery query(getDatabase());
  query.prepare("DELETE FROM folder_entries WHERE folder_id = :folderId AND "
                "entry_id = :entryId;");
  query.bindValue(":folderId", info.folderId);
  query.bindValue(":entryId", info.entryId);

  if (!query.exec()) {
    spdlog::error("Failed to delete folder entry: {}",
                  query.lastError().text().toStdString());
    return false;
  }

  return true;
}

bool SqliteUserLibrary::update(Entry &entry) {
  QSqlQuery query(getDatabase());
  query.prepare("UPDATE entriesv1 SET "
                "display_name = :displayName, "
                "active_save_slot = :activeSaveSlot, "
                "hidden = :hidden WHERE id = :id;");

  query.bindValue(":id", entry.id);
  query.bindValue(":displayName", entry.displayName);
  query.bindValue(":activeSaveSlot", entry.activeSaveSlot);
  query.bindValue(":hidden", entry.hidden ? 1 : 0);
  if (!query.exec() || query.numRowsAffected() == 0) {
    spdlog::error("Failed to update entry with ID {}: {}", entry.id,
                  query.lastError().text().toStdString());
    return false;
  }

  return true;
}

void SqliteUserLibrary::setMainGameDirectory(const QString &directory) {
  auto temp = directory;

  if (temp.startsWith("file://")) {
    temp = temp.remove(0, 7);
  }
  if (temp.startsWith("/")) {
    temp = temp.remove(0, 1);
  }

  if (temp == m_mainGameDirectory) {
    return;
  }

  m_mainGameDirectory = temp;
  m_settings.setValue("MainGameDirectory", m_mainGameDirectory);
  emit mainGameDirectoryChanged(m_mainGameDirectory);
}

bool SqliteUserLibrary::deleteContentDirectory(int id) {
  QSqlQuery selectQuery(getDatabase());
  selectQuery.prepare("SELECT * FROM content_directoriesv1 WHERE id = :id;");
  selectQuery.bindValue(":id", id);

  if (!selectQuery.exec()) {
    spdlog::error("Failed to get content directory with ID {}: {}", id,
                  selectQuery.lastError().text().toStdString());
    return false;
  }

  if (!selectQuery.next()) {
    return true;
  }

  const auto path = selectQuery.value("path").toString();
  selectQuery.finish();

  QSqlQuery query(getDatabase());
  query.prepare("DELETE FROM content_directoriesv1 WHERE id = :id;");

  query.bindValue(":id", id);
  if (!query.exec()) {
    spdlog::error("Failed to delete content directory with ID {}: {}", id,
                  query.lastError().text().toStdString());
    return false;
  }

  for (const auto &rom : getRomFiles()) {
    auto romPath = QString::fromStdString(rom.m_filePath);
    if (rom.m_inArchive) {
      romPath = QString::fromStdString(rom.m_archivePathName);
    }

    if (romPath.startsWith(path)) {
      auto found = false;
      auto contentPaths = getWatchedDirectories();
      for (const auto &contentPath : contentPaths) {
        if (romPath.startsWith(contentPath.path)) {
          found = true;
          break;
        }
      }

      if (!found) {
        deleteRomFile(rom.m_id);
      }
    }
  }

  emit watchedDirectoryRemoved(id, path);
  return true;
}

QString SqliteUserLibrary::getMainGameDirectory() {
  return m_mainGameDirectory;
}

bool SqliteUserLibrary::create(RomFileInfo &romFile) {
  const QString queryString = "INSERT INTO rom_files ("
                              "file_path, "
                              "file_size, "
                              "file_md5, "
                              "file_crc32,"
                              "in_archive, "
                              "archive_file_path, "
                              "platform_id, "
                              "content_hash, "
                              "created_at) VALUES"
                              "(:filePath, :fileSize, :fileMd5, :fileCrc32, "
                              ":inArchive, :archiveFilePath, :platformId, "
                              ":contentHash, :createdAt);";
  QSqlQuery query(getDatabase());
  query.prepare(queryString);
<<<<<<< HEAD
  query.bindValue(":filePath", romFile.getFilePath());
  query.bindValue(":fileSize", QVariant::fromValue(romFile.getFileSizeBytes()));
  query.bindValue(":fileMd5", romFile.getFileMd5());
  query.bindValue(":fileCrc32", romFile.getFileCrc32());
  query.bindValue(":inArchive", romFile.inArchive());
  query.bindValue(":archiveFilePath", romFile.getArchivePathName());
  query.bindValue(":platformId", romFile.getPlatformId());
  query.bindValue(":contentHash", romFile.getContentHash());
=======
  query.bindValue(":filePath", QString::fromStdString(romFile.m_filePath));
  query.bindValue(":fileSize", romFile.m_fileSizeBytes);
  query.bindValue(":fileMd5", QString::fromStdString(romFile.m_fileMd5));
  query.bindValue(":fileCrc32", QString::fromStdString(romFile.m_fileCrc32));
  query.bindValue(":inArchive", romFile.m_inArchive);
  query.bindValue(":archiveFilePath",
                  QString::fromStdString(romFile.m_archivePathName));
  query.bindValue(":platformId", romFile.m_platformId);
  query.bindValue(":contentHash",
                  QString::fromStdString(romFile.m_contentHash));
>>>>>>> d37b4d58
  query.bindValue(":createdAt",
                  QVariant::fromValue(std::chrono::duration_cast<std::chrono::milliseconds>(
                      std::chrono::system_clock::now().time_since_epoch())
                      .count()));

  if (!query.exec()) {
    spdlog::error("Failed to add rom file with path {}: {}", romFile.m_filePath,
                  query.lastError().text().toStdString());
    return false;
  }

<<<<<<< HEAD
  if (!getEntryQuery.next()) {
    const auto filename = romFile.getFilePath().split("/").last();

    const QString entryQueryString =
        "INSERT INTO entriesv1 ("
        "display_name, "
        "content_hash, "
        "platform_id, "
        "created_at) VALUES"
        "(:displayName, :contentHash, :platformId, :createdAt);";
    QSqlQuery entryQuery(getDatabase());
    entryQuery.prepare(entryQueryString);
    entryQuery.bindValue(":displayName", filename);
    entryQuery.bindValue(":contentHash", romFile.getContentHash());
    entryQuery.bindValue(":platformId", romFile.getPlatformId());
    entryQuery.bindValue(
        ":createdAt", QVariant::fromValue(std::chrono::duration_cast<std::chrono::milliseconds>(
                          std::chrono::system_clock::now().time_since_epoch())
                          .count()));

    if (!entryQuery.exec()) {
      spdlog::error("Failed to add entry with content hash {}: {}",
                    romFile.getContentHash().toStdString(),
                    query.lastError().text().toStdString());
      return;
    }
=======
  romFile.m_id = query.lastInsertId().toInt();
>>>>>>> d37b4d58

  emit romFileAdded(romFile.m_id, QString::fromStdString(romFile.m_filePath),
                    romFile.m_platformId,
                    QString::fromStdString(romFile.m_contentHash));
  return true;
}

std::optional<RomFileInfo> SqliteUserLibrary::getRomFileWithPathAndSize(
    const QString &filePath, const size_t fileSizeBytes, const bool inArchive) {
  const QString queryString =
      "SELECT * FROM rom_files WHERE file_path = :filePath AND file_size = "
      ":fileSize AND in_archive = :inArchive;";
  QSqlQuery query(getDatabase());
  query.prepare(queryString);
  query.bindValue(":filePath", filePath);
  query.bindValue(":fileSize", QVariant::fromValue(fileSizeBytes));
  query.bindValue(":inArchive", inArchive);

  if (!query.exec()) {
    spdlog::error("Failed to get rom file with path {}: {}",
                  filePath.toStdString(),
                  query.lastError().text().toStdString());
  }

  if (!query.next()) {
    return std::nullopt;
  }

  return {RomFileInfo{
      .m_id = query.value("id").toInt(),
      .m_fileSizeBytes =
          static_cast<size_t>(query.value("file_size").toLongLong()),
      .m_filePath = query.value("file_path").toString().toStdString(),
      .m_fileMd5 = query.value("file_md5").toString().toStdString(),
      .m_inArchive = query.value("in_archive").toBool(),
      .m_archivePathName =
          query.value("archive_file_path").toString().toStdString(),
      .m_platformId = query.value("platform_id").toInt(),
      .m_contentHash = query.value("content_hash").toString().toStdString(),
  }};
}
bool SqliteUserLibrary::deleteRomFile(int id) {
  QSqlQuery query(getDatabase());
  query.prepare("SELECT * FROM rom_files WHERE id = :id;");
  query.bindValue(":id", id);

  if (!query.exec()) {
    spdlog::error("Failed to get rom file with ID {}: {}", id,
                  query.lastError().text().toStdString());
    return false;
  }

  if (!query.next()) {
    return true;
  }

  const auto contentHash = query.value("content_hash").toString();
  query.finish();

  QSqlQuery deleteQuery(getDatabase());
  deleteQuery.prepare("DELETE FROM rom_files WHERE id = :id;");
  deleteQuery.bindValue(":id", id);

  if (!deleteQuery.exec()) {
    spdlog::error("Failed to delete rom file with ID {}: {}", id,
                  deleteQuery.lastError().text().toStdString());
    return false;
  }

  // Also delete any run configurations associated with this rom file
  QSqlQuery deleteRunConfigsQuery(getDatabase());
  deleteRunConfigsQuery.prepare("DELETE FROM run_configurations WHERE type = "
                                "\"rom\" AND rom_id = :romId;");
  deleteRunConfigsQuery.bindValue(":romId", id);

  if (!deleteRunConfigsQuery.exec()) {
    spdlog::error("Failed to delete run configurations for rom file ID {}: {} ",
                  id, deleteRunConfigsQuery.lastError().text().toStdString());
    return false;
  }

  emit romRunConfigurationDeleted(contentHash);
  emit romFileDeleted(id);
  return true;
}

std::vector<Entry> SqliteUserLibrary::getEntries(int offset, int limit) {
  const QString queryString = R"(
            SELECT e.*,
                   CASE
                       WHEN EXISTS (SELECT 1 FROM rom_files rf WHERE rf.content_hash = e.content_hash)
                       THEN 1
                       ELSE 0
                   END AS has_rom
            FROM entriesv1 e
            ORDER BY e.display_name ASC;
        )";

  QSqlQuery query(getDatabase());
  query.prepare(queryString);

  if (!query.exec()) {
    spdlog::error("Failed to get entries: {}",
                  query.lastError().text().toStdString());
    return {};
  }

  std::vector<Entry> entries;

  while (query.next()) {
    // Get the entry ID
    int entryId = query.value("id").toInt();
    // Query for folder IDs for this entry
    // QSqlQuery folderQuery(getDatabase());
    // folderQuery.prepare("SELECT folder_id FROM folder_entries WHERE entry_id
    // = :entryId;"); folderQuery.bindValue(":entryId", entryId);
    // std::vector<int> folderIds;
    // if (folderQuery.exec()) {
    //   while (folderQuery.next()) {
    //     folderIds.push_back(folderQuery.value("folder_id").toInt());
    //   }
    // } else {
    //   spdlog::error("Failed to get folder IDs for entry {}: {}", entryId,
    //   folderQuery.lastError().text().toStdString());
    // }

    entries.emplace_back(Entry{
        .id = entryId,
        .displayName = query.value("display_name").toString(),
        .contentHash = query.value("content_hash").toString(),
        .platformId = query.value("platform_id").toUInt(),
        .activeSaveSlot = query.value("active_save_slot").toUInt(),
        // TODO
        .hidden = query.value("hidden").toBool(),
        .icon1x1SourceUrl = query.value("icon_1x1_source_url").toString(),
        .boxartFrontSourceUrl =
            query.value("boxart_front_source_url").toString(),
        .boxartBackSourceUrl = query.value("boxart_back_source_url").toString(),
        .description = query.value("description").toString(),
        .releaseYear = query.value("release_year").toUInt(),
        .developer = query.value("developer").toString(),
        .publisher = query.value("publisher").toString(),
        .genres = query.value("genres").toString(),
        .regionIds = query.value("region_ids").toString(),
        .retroachievementsSetId =
            query.value("retroachievements_set_id").toUInt(),
        .createdAt = query.value("created_at").toUInt()});
  }

  query.finish();

  for (auto &entry : entries) {
    // Get folder IDs for each entry
    QSqlQuery folderQuery(getDatabase());
    folderQuery.prepare(
        "SELECT folder_id FROM folder_entries WHERE entry_id = :entryId;");
    folderQuery.bindValue(":entryId", entry.id);

    if (folderQuery.exec()) {
      while (folderQuery.next()) {
        entry.folderIds.push_back(folderQuery.value("folder_id").toInt());
      }
    } else {
      spdlog::error("Failed to get folder IDs for entry {}: {}", entry.id,
                    folderQuery.lastError().text().toStdString());
    }
  }

  return entries;
}

std::optional<Entry> SqliteUserLibrary::getEntry(const int entryId) {
  const QString queryString =
      "SELECT * FROM entriesv1 WHERE id = :entryId LIMIT 1;";
  QSqlQuery query(getDatabase());
  query.prepare(queryString);
  query.bindValue(":entryId", entryId);

  if (!query.exec()) {
    spdlog::error("Failed to get entry: {}",
                  query.lastError().text().toStdString());
    return {};
  }

  if (!query.next()) {
    spdlog::error("Failed to get entry: {}",
                  query.lastError().text().toStdString());
    return {};
  }

  auto entry = Entry{
      .id = query.value("id").toInt(),
      .displayName = query.value("display_name").toString(),
      .contentHash = query.value("content_hash").toString(),
      .platformId = query.value("platform_id").toUInt(),
      .activeSaveSlot = query.value("active_save_slot").toUInt(),
      .hidden = query.value("hidden").toBool(),
      .icon1x1SourceUrl = query.value("icon_1x1_source_url").toString(),
      .boxartFrontSourceUrl = query.value("boxart_front_source_url").toString(),
      .boxartBackSourceUrl = query.value("boxart_back_source_url").toString(),
      .description = query.value("description").toString(),
      .releaseYear = query.value("release_year").toUInt(),
      .developer = query.value("developer").toString(),
      .publisher = query.value("publisher").toString(),
      .genres = query.value("genres").toString(),
      .regionIds = query.value("region_ids").toString(),
      .retroachievementsSetId =
          query.value("retroachievements_set_id").toUInt(),
      .createdAt = query.value("created_at").toUInt()};

  query.finish();

  QSqlQuery folderQuery(getDatabase());
  folderQuery.prepare(
      "SELECT folder_id FROM folder_entries WHERE entry_id = :entryId;");
  folderQuery.bindValue(":entryId", entry.id);

  if (folderQuery.exec()) {
    while (folderQuery.next()) {
      entry.folderIds.push_back(folderQuery.value("folder_id").toInt());
    }
  } else {
    spdlog::error("Failed to get folder IDs for entry {}: {}", entry.id,
                  folderQuery.lastError().text().toStdString());
  }

  return entry;
}

std::optional<Entry>
SqliteUserLibrary::getEntryWithContentHash(const QString &contentHash) {
  const QString queryString =
      "SELECT * FROM entriesv1 WHERE content_hash = :contentHash LIMIT 1;";
  QSqlQuery query(getDatabase());
  query.prepare(queryString);
  query.bindValue(":contentHash", contentHash);

  if (!query.exec()) {
    spdlog::error("Failed to get entry with content hash {}: {}",
                  contentHash.toStdString(),
                  query.lastError().text().toStdString());
    return {};
  }

  if (!query.next()) {
    return {};
  }

  auto entry = Entry{
      .id = query.value("id").toInt(),
      .displayName = query.value("display_name").toString(),
      .contentHash = query.value("content_hash").toString(),
      .platformId = query.value("platform_id").toUInt(),
      .activeSaveSlot = query.value("active_save_slot").toUInt(),
      .hidden = query.value("hidden").toBool(),
      .icon1x1SourceUrl = query.value("icon_1x1_source_url").toString(),
      .boxartFrontSourceUrl = query.value("boxart_front_source_url").toString(),
      .boxartBackSourceUrl = query.value("boxart_back_source_url").toString(),
      .description = query.value("description").toString(),
      .releaseYear = query.value("release_year").toUInt(),
      .developer = query.value("developer").toString(),
      .publisher = query.value("publisher").toString(),
      .genres = query.value("genres").toString(),
      .regionIds = query.value("region_ids").toString(),
      .retroachievementsSetId =
          query.value("retroachievements_set_id").toUInt(),
      .createdAt = query.value("created_at").toUInt()};

  query.finish();

  QSqlQuery folderQuery(getDatabase());
  folderQuery.prepare(
      "SELECT folder_id FROM folder_entries WHERE entry_id = :entryId;");
  folderQuery.bindValue(":entryId", entry.id);

  if (folderQuery.exec()) {
    while (folderQuery.next()) {
      entry.folderIds.push_back(folderQuery.value("folder_id").toInt());
    }
  } else {
    spdlog::error("Failed to get folder IDs for entry {}: {}", entry.id,
                  folderQuery.lastError().text().toStdString());
  }

  return entry;
}

std::vector<RunConfiguration>
SqliteUserLibrary::getRunConfigurations(const QString &contentHash) {
  const auto queryString =
      "SELECT * FROM run_configurations WHERE content_hash = :contentHash;";
  QSqlQuery query(getDatabase());
  query.prepare(queryString);

  query.bindValue(":contentHash", contentHash);
  if (!query.exec()) {
    spdlog::error("Failed to get run configurations: {}",
                  query.lastError().text().toStdString());
  }

  std::vector<RunConfiguration> runConfigurations;
  while (query.next()) {
    RunConfiguration runConfiguration{
        .id = query.value("id").toInt(),
        .type = query.value("type").toString().toStdString(),
        .contentHash = contentHash.toStdString(),
        .romId = query.value("rom_id").toInt(),
        .patchId = query.value("patch_id").toInt(),
        .createdAt = query.value("created_at").toUInt()};

    runConfigurations.push_back(runConfiguration);
  }

  return runConfigurations;
}

void SqliteUserLibrary::doStuffWithRunConfigurations() {
  // Get all roms, make sure a run configuration exists
  // Get all patches, see if we have a match, if so, create a run configuration
  // Get all run configurations, make sure that the roms and patches exist

  auto romFiles = getRomFiles();
  for (auto &romFile : romFiles) {
    auto path =
        romFile.m_inArchive ? romFile.m_archivePathName : romFile.m_filePath;

    QFileInfo info(QString::fromStdString(path));
    if (!info.exists()) {

      continue;
    }

    createRomRunConfiguration(romFile.m_id, QString::fromStdString(path),
                              romFile.m_platformId,
                              QString::fromStdString(romFile.m_contentHash));
  }
}

std::vector<RomFileInfo>
SqliteUserLibrary::getRomFilesWithContentHash(const QString &contentHash) {
  const QString queryString =
      "SELECT * FROM rom_files WHERE content_hash = :contentHash;";
  QSqlQuery query(getDatabase());
  query.prepare(queryString);
  query.bindValue(":contentHash", contentHash);

  if (!query.exec()) {
    spdlog::error("Failed to get rom files with content hash {}: {}",
                  contentHash.toStdString(),
                  query.lastError().text().toStdString());
  }

  std::vector<RomFileInfo> romFiles;

  while (query.next()) {
    romFiles.emplace_back(RomFileInfo{
        .m_id = query.value("id").toInt(),
        .m_fileSizeBytes =
            static_cast<size_t>(query.value("file_size").toLongLong()),
        .m_filePath = query.value("file_path").toString().toStdString(),
        .m_fileMd5 = query.value("file_md5").toString().toStdString(),
        .m_inArchive = query.value("in_archive").toBool(),
        .m_archivePathName =
            query.value("archive_file_path").toString().toStdString(),
        .m_platformId = query.value("platform_id").toInt(),
        .m_contentHash = query.value("content_hash").toString().toStdString(),
    });
  }

  return romFiles;
}

std::vector<RomFileInfo> SqliteUserLibrary::getRomFiles() {
  const QString queryString = "SELECT * FROM rom_files;";
  QSqlQuery query(getDatabase());
  query.prepare(queryString);

  if (!query.exec()) {
    spdlog::error("Failed to get rom files: {}",
                  query.lastError().text().toStdString());
  }

  std::vector<RomFileInfo> romFiles;

  while (query.next()) {
    romFiles.emplace_back(RomFileInfo{
        .m_id = query.value("id").toInt(),
        .m_fileSizeBytes =
            static_cast<size_t>(query.value("file_size").toLongLong()),
        .m_filePath = query.value("file_path").toString().toStdString(),
        .m_fileMd5 = query.value("file_md5").toString().toStdString(),
        .m_inArchive = query.value("in_archive").toBool(),
        .m_archivePathName =
            query.value("archive_file_path").toString().toStdString(),
        .m_platformId = query.value("platform_id").toInt(),
        .m_contentHash = query.value("content_hash").toString().toStdString(),
    });
  }

  return romFiles;
}

std::optional<RomFileInfo> SqliteUserLibrary::getRomFile(int id) {
  auto queryString = "SELECT * FROM rom_files WHERE id = :id LIMIT 1;";
  QSqlQuery query(getDatabase());
  query.prepare(queryString);
  query.bindValue(":id", id);

  if (!query.exec()) {
    spdlog::error("Failed to get rom file with id {}: {}", id,
                  query.lastError().text().toStdString());
  }

  if (!query.next()) {
    return std::nullopt;
  }

  return RomFileInfo{
      .m_id = query.value("id").toInt(),
      .m_fileSizeBytes =
          static_cast<size_t>(query.value("file_size").toLongLong()),
      .m_filePath = query.value("file_path").toString().toStdString(),
      .m_fileMd5 = query.value("file_md5").toString().toStdString(),
      .m_inArchive = query.value("in_archive").toBool(),
      .m_archivePathName =
          query.value("archive_file_path").toString().toStdString(),
      .m_platformId = query.value("platform_id").toInt(),
      .m_contentHash = query.value("content_hash").toString().toStdString(),
  };
}
std::optional<PatchFile> SqliteUserLibrary::getPatchFile(int id) {
  auto queryString = "SELECT * FROM patch_files WHERE id = :id LIMIT 1;";
  QSqlQuery query(getDatabase());
  query.prepare(queryString);
  query.bindValue(":id", id);

  if (!query.exec()) {
    spdlog::error("Failed to get patch file with id {}: {}", id,
                  query.lastError().text().toStdString());
  }

  if (!query.next()) {
    return std::nullopt;
  }

  PatchFile patchFile;
  patchFile.m_filePath = query.value("file_path").toString().toStdString();
  patchFile.m_fileSize = query.value("file_size").toInt();
  patchFile.m_fileMd5 = query.value("file_md5").toString().toStdString();

  return {patchFile};
}

void SqliteUserLibrary::create(PatchFile &file) {
  const QString queryString =
      "INSERT OR IGNORE INTO patch_files ("
      "file_path, "
      "file_size, "
      "file_md5, "
      "file_crc32, "
      "target_md5, "
      "patched_md5, "
      "patched_content_hash, "
      "in_archive, "
      "archive_file_path, "
      "created_at) VALUES"
      "(:filePath, :fileSize, :fileMd5, :fileCrc32, :targetMd5, "
      ":patchedMd5, "
      ":patchedContentHash, :inArchive, :archiveFilePath, :createdAt);";
  QSqlQuery query(getDatabase());
  query.prepare(queryString);
  query.bindValue(":filePath", QString::fromStdString(file.m_filePath));
  query.bindValue(":fileSize", QVariant::fromValue(file.m_fileSize));
  query.bindValue(":fileMd5", QString::fromStdString(file.m_fileMd5));
  query.bindValue(":fileCrc32", QString::fromStdString(file.m_fileCrc32));
  query.bindValue(":targetMd5", QString::fromStdString(file.m_targetFileMd5));
  query.bindValue(":patchedMd5", QString::fromStdString(file.m_patchedMd5));
  query.bindValue(":patchedContentHash",
                  QString::fromStdString(file.m_patchedContentHash));
  query.bindValue(":inArchive", file.m_inArchive);
  query.bindValue(":archiveFilePath",
                  QString::fromStdString(file.m_archiveFilePath));
  query.bindValue(":createdAt",
                  QVariant::fromValue(std::chrono::duration_cast<std::chrono::milliseconds>(
                      std::chrono::system_clock::now().time_since_epoch())
                      .count()));

  if (!query.exec()) {
    spdlog::error("Failed to add patch file with path {}: {}", file.m_filePath,
                  query.lastError().text().toStdString());
  }
}

std::optional<PatchFile> SqliteUserLibrary::getPatchFileWithPathAndSize(
    const QString &filePath, size_t fileSizeBytes, bool inArchive) {}

std::vector<PatchFile> SqliteUserLibrary::getPatchFiles() {}

std::vector<WatchedDirectory> SqliteUserLibrary::getWatchedDirectories() {
  const QString queryString = "SELECT * FROM content_directoriesv1;";
  QSqlQuery query(getDatabase());
  query.prepare(queryString);

  if (!query.exec()) {
    spdlog::error("Failed to get directories: {}",
                  query.lastError().text().toStdString());
  }

  std::vector<WatchedDirectory> directories;

  while (query.next()) {
    directories.emplace_back(WatchedDirectory{
        .id = query.value("id").toInt(),
        .path = query.value("path").toString(),
        .numFiles = query.value("num_files").toInt(),
        .numContentFiles = query.value("num_content_files").toInt(),
        .lastModified = QDateTime::fromMSecsSinceEpoch(
            query.value("last_modified").toUInt()),
        .recursive = query.value("recursive").toBool(),
        .createdAt = query.value("created_at").toUInt()});
  }

  return directories;
}

bool SqliteUserLibrary::create(WatchedDirectory &directory) {
  const QString queryString = "INSERT OR IGNORE INTO content_directoriesv1 ("
                              "path, "
                              "created_at) VALUES"
                              "(:path, :createdAt);";
  QSqlQuery query(getDatabase());
  query.prepare(queryString);
  query.bindValue(":path", directory.path);
  query.bindValue(":createdAt",
                  QVariant::fromValue(std::chrono::duration_cast<std::chrono::milliseconds>(
                      std::chrono::system_clock::now().time_since_epoch())
                      .count()));

  if (!query.exec()) {
    spdlog::error("Failed to add directory with path {}: {}",
                  directory.path.toStdString(),
                  query.lastError().text().toStdString());
    return false;
  }

  if (query.numRowsAffected() == 0) {
    return false;
  }

  directory.id = query.lastInsertId().toInt();
  emit watchedDirectoryAdded(directory.id, directory.path);
  return true;
}

bool SqliteUserLibrary::update(const WatchedDirectory &directory) {
  QSqlQuery selectQuery(getDatabase());
  selectQuery.prepare("SELECT * FROM content_directoriesv1 WHERE id = :id;");
  selectQuery.bindValue(":id", directory.id);

  if (!selectQuery.exec()) {
    spdlog::error("Failed to get content directory with ID {}: {}",
                  directory.id, selectQuery.lastError().text().toStdString());
    return false;
  }

  if (!selectQuery.next()) {
    return true;
  }

  const auto oldPath = selectQuery.value("path").toString();
  selectQuery.finish();

  QSqlQuery q(getDatabase());
  q.prepare("UPDATE content_directoriesv1 SET path = :path WHERE id = :id");
  q.bindValue(":path", directory.path);
  q.bindValue(":id", directory.id);

  if (!q.exec()) {
    spdlog::error("Failed to update watched directory: {}",
                  q.lastError().text().toStdString());
    return false;
  }

  emit watchedDirectoryUpdated(directory.id, oldPath, directory.path);
  return true;
}

void SqliteUserLibrary::createRomRunConfiguration(const int romId,
                                                  const QString &path,
                                                  const int platformId,
                                                  const QString &contentHash) {
  const QString insertQueryString =
      "INSERT OR IGNORE INTO run_configurations "
      "(type, content_hash, rom_id, created_at) "
      "VALUES (:type, :contentHash, :romId, :createdAt);";

  QSqlQuery query(getDatabase());
  query.prepare(insertQueryString);

  query.bindValue(":type", "rom");
  query.bindValue(":contentHash", contentHash);
  query.bindValue(":romId", romId);
  query.bindValue(":createdAt",
                  QDateTime::currentSecsSinceEpoch()); // Current timestamp

  if (!query.exec()) {
    spdlog::error("Failed to create run configuration: {}",
                  query.lastError().text().toStdString());
  }

  emit romRunConfigurationCreated(query.lastInsertId().toInt(), path,
                                  platformId, contentHash);
}

bool SqliteUserLibrary::createEntry(Entry &entry) {
  QSqlQuery selectQuery(getDatabase());
  selectQuery.prepare(
      "SELECT * FROM entriesv1 WHERE content_hash = :contentHash;");
  selectQuery.bindValue(":contentHash", entry.contentHash);
  if (!selectQuery.exec()) {
    spdlog::error("Failed to check for existing entry with content hash {}: {}",
                  entry.contentHash.toStdString(),
                  selectQuery.lastError().text().toStdString());
    return false;
  }

  if (selectQuery.next()) {
    spdlog::debug(
        "Entry with content hash {} already exists, skipping creation",
        entry.contentHash.toStdString());

    // const QString updateQueryString = "UPDATE entriesv1 SET "
    //                                   "hidden = :hidden WHERE id = :id;";
    // QSqlQuery updateQuery(getDatabase());
    // updateQuery.prepare(updateQueryString);
    // updateQuery.bindValue(":hidden", false);
    //
    // if (!updateQuery.exec()) {
    //   spdlog::error("Failed to add entry with content hash {}: {}",
    //                 entry.contentHash.toStdString(),
    //                 updateQuery.lastError().text().toStdString());
    //   return false;
    // }

    // entry.hidden = false;
    // selectQuery.finish();
    // update(entry);

    return false;
  }

  const QString entryQueryString =
      "INSERT INTO entriesv1 ("
      "display_name, "
      "content_hash, "
      "platform_id, "
      "created_at) VALUES"
      "(:displayName, :contentHash, :platformId, :createdAt);";
  QSqlQuery entryQuery(getDatabase());
  entryQuery.prepare(entryQueryString);
  entryQuery.bindValue(":displayName", entry.displayName);
  entryQuery.bindValue(":contentHash", entry.contentHash);
  entryQuery.bindValue(":platformId", entry.platformId);
  entryQuery.bindValue(":createdAt",
                       std::chrono::duration_cast<std::chrono::milliseconds>(
                           std::chrono::system_clock::now().time_since_epoch())
                           .count());

  if (!entryQuery.exec()) {
    spdlog::error("Failed to add entry with content hash {}: {}",
                  entry.contentHash.toStdString(),
                  entryQuery.lastError().text().toStdString());
    return false;
  }

  entry.id = entryQuery.lastInsertId().toInt();
  emit entryCreated(entryQuery.lastInsertId().toInt(), entry.contentHash);
  return true;
}

QSqlDatabase SqliteUserLibrary::getDatabase() const {
  const auto name =
      DATABASE_PREFIX +
      QString::number(reinterpret_cast<quint64>(QThread::currentThread()), 16);
  if (QSqlDatabase::contains(name)) {
    return QSqlDatabase::database(name);
  }

  spdlog::debug("Database connection with name {} does not exist; creating",
                name.toStdString());
  auto db = QSqlDatabase::addDatabase("QSQLITE", name);
  db.setDatabaseName(m_databasePath);
  db.open();
  return db;
}
} // namespace firelight::library
<|MERGE_RESOLUTION|>--- conflicted
+++ resolved
@@ -1,1242 +1,1202 @@
-#include "sqlite_user_library.hpp"
-
-#include <QSqlError>
-#include <QSqlQuery>
-#include <QThread>
-#include <qfileinfo.h>
-#include <spdlog/spdlog.h>
-#include <utility>
-
-namespace firelight::library {
-SqliteUserLibrary::SqliteUserLibrary(QString path, QString mainGameDirectory)
-    : m_mainGameDirectory(std::move(mainGameDirectory)),
-      m_databasePath(std::move(path)) {
-  m_settings.beginGroup("Library");
-  m_mainGameDirectory =
-      m_settings.value("MainGameDirectory", m_mainGameDirectory).toString();
-
-  QSqlQuery createRomFilesTable(getDatabase());
-  createRomFilesTable.prepare("CREATE TABLE IF NOT EXISTS rom_files("
-                              "id INTEGER PRIMARY KEY,"
-                              "file_path TEXT NOT NULL,"
-                              "file_size INTEGER NOT NULL,"
-                              "file_md5 TEXT NOT NULL,"
-                              "file_crc32 TEXT NOT NULL,"
-                              "in_archive INTEGER NOT NULL DEFAULT 0,"
-                              "archive_file_path TEXT,"
-                              "platform_id INTEGER NOT NULL,"
-                              "content_hash TEXT NOT NULL,"
-                              "firelight_rom_id INTEGER,"
-                              "created_at INTEGER NOT NULL);");
-
-  if (!createRomFilesTable.exec()) {
-    spdlog::error("Table creation failed: {}",
-                  createRomFilesTable.lastError().text().toStdString());
-  }
-
-  QSqlQuery createPatchFilesTable(getDatabase());
-  createPatchFilesTable.prepare("CREATE TABLE IF NOT EXISTS patch_files("
-                                "id INTEGER PRIMARY KEY,"
-                                "file_path TEXT UNIQUE NOT NULL,"
-                                "file_size INTEGER NOT NULL,"
-                                "file_md5 TEXT NOT NULL,"
-                                "file_crc32 TEXT NOT NULL,"
-                                "target_md5 TEXT,"
-                                "patched_md5 TEXT,"
-                                "patched_content_hash TEXT,"
-                                "in_archive INTEGER NOT NULL DEFAULT 0,"
-                                "archive_file_path TEXT,"
-                                "created_at INTEGER NOT NULL);");
-
-  if (!createPatchFilesTable.exec()) {
-    spdlog::error("Table creation failed: {}",
-                  createPatchFilesTable.lastError().text().toStdString());
-  }
-
-  QSqlQuery createEntriesTable(getDatabase());
-  createEntriesTable.prepare("CREATE TABLE IF NOT EXISTS entriesv1("
-                             "id INTEGER PRIMARY KEY,"
-                             "display_name TEXT NOT NULL,"
-                             "content_hash TEXT NOT NULL,"
-                             "platform_id INTEGER NOT NULL,"
-                             "active_save_slot INTEGER NOT NULL DEFAULT 1, "
-                             "hidden INTEGER NOT NULL DEFAULT 0, "
-                             "icon_1x1_source_url TEXT, "
-                             "icon_2x3_source_url TEXT,"
-                             "icon_92x43_source_url TEXT, "
-                             "boxart_front_source_url TEXT, "
-                             "boxart_back_source_url TEXT, "
-                             "clear_logo_source_url TEXT, "
-                             "hero_image_source_url TEXT, "
-                             "description TEXT, "
-                             "release_year INTEGER, "
-                             "developer TEXT, "
-                             "publisher TEXT, "
-                             "genres TEXT, "
-                             "region_ids TEXT, "
-                             "retroachievements_set_id INTEGER, "
-                             "created_at INTEGER NOT NULL);");
-
-  if (!createEntriesTable.exec()) {
-    spdlog::error("Table creation failed: {}",
-                  createEntriesTable.lastError().text().toStdString());
-  }
-
-  QSqlQuery createRunConfigurationsTable(getDatabase());
-  createRunConfigurationsTable.prepare(
-      "CREATE TABLE IF NOT EXISTS run_configurations("
-      "id INTEGER PRIMARY KEY,"
-      "type TEXT NOT NULL,"
-      "content_hash TEXT NOT NULL,"
-      "rom_id INTEGER NOT NULL,"
-      "patch_id INTEGER,"
-      "created_at INTEGER NOT NULL,"
-      "UNIQUE (type, rom_id, patch_id),"
-      "UNIQUE (type, rom_id));");
-
-  if (!createRunConfigurationsTable.exec()) {
-    spdlog::error("Table creation failed: {}",
-                  createEntriesTable.lastError().text().toStdString());
-  }
-
-  QSqlQuery createDirectoriesTable(getDatabase());
-  createDirectoriesTable.prepare(
-      "CREATE TABLE IF NOT EXISTS content_directoriesv1("
-      "id INTEGER PRIMARY KEY,"
-      "path TEXT UNIQUE NOT NULL,"
-      "num_files INTEGER NOT NULL DEFAULT 0,"
-      "num_content_files INTEGER NOT NULL DEFAULT 0,"
-      "last_modified INTEGER DEFAULT 0,"
-      "recursive INTEGER NOT NULL DEFAULT 1,"
-      "created_at INTEGER NOT NULL);");
-
-  if (!createDirectoriesTable.exec()) {
-    spdlog::error("Table creation failed: {}",
-                  createDirectoriesTable.lastError().text().toStdString());
-  }
-
-  QSqlQuery createSubdirectoriesTable(getDatabase());
-  createSubdirectoriesTable.prepare(
-      "CREATE TABLE IF NOT EXISTS subdirectories("
-      "id INTEGER PRIMARY KEY,"
-      "path TEXT NOT NULL,"
-      "num_files INTEGER NOT NULL DEFAULT 0,"
-      "num_content_files INTEGER NOT NULL DEFAULT 0,"
-      "last_modified INTEGER DEFAULT 0,"
-      "recursive INTEGER NOT NULL DEFAULT 1,"
-      "created_at INTEGER NOT NULL);");
-
-  if (!createSubdirectoriesTable.exec()) {
-    spdlog::error("Table creation failed: {}",
-                  createSubdirectoriesTable.lastError().text().toStdString());
-  }
-
-  QSqlQuery createFoldersTable(getDatabase());
-  createFoldersTable.prepare("CREATE TABLE IF NOT EXISTS folders("
-                             "id INTEGER PRIMARY KEY,"
-                             "display_name TEXT UNIQUE NOT NULL,"
-                             "description TEXT,"
-                             "icon_source_url TEXT,"
-                             "created_at INTEGER NOT NULL);");
-
-  if (!createFoldersTable.exec()) {
-    spdlog::error("Table creation failed: {}",
-                  createFoldersTable.lastError().text().toStdString());
-  }
-
-  QSqlQuery createFolderEntriesTable(getDatabase());
-  createFolderEntriesTable.prepare("CREATE TABLE IF NOT EXISTS folder_entries("
-                                   "folder_id INTEGER NOT NULL,"
-                                   "entry_id INTEGER NOT NULL,"
-                                   "created_at INTEGER NOT NULL,"
-                                   "UNIQUE (folder_id, entry_id));");
-
-  if (!createFolderEntriesTable.exec()) {
-    spdlog::error("Table creation failed: {}",
-                  createFolderEntriesTable.lastError().text().toStdString());
-  }
-
-  QSqlQuery createRomFileUniqueIndex(getDatabase());
-  createRomFileUniqueIndex.prepare(
-      "CREATE UNIQUE INDEX IF NOT EXISTS pathIdx ON rom_files(file_path);");
-
-  if (!createRomFileUniqueIndex.exec()) {
-    spdlog::error("Query failed: {}",
-                  createRomFileUniqueIndex.lastError().text().toStdString());
-  }
-
-  if (!m_mainGameDirectory.isEmpty()) {
-    WatchedDirectory main{.path = m_mainGameDirectory};
-    create(main);
-    setMainGameDirectory("");
-  }
-
-  connect(
-      this, &SqliteUserLibrary::romFileAdded, this,
-      [&](const int id, const QString &romPath, const int platformId,
-          const QString &contentHash) {
-        createRomRunConfiguration(id, romPath, platformId, contentHash);
-      },
-      Qt::DirectConnection);
-
-  connect(
-      this, &SqliteUserLibrary::romRunConfigurationCreated, this,
-      [&](const int id, const QString &romPath, const int platformId,
-          const QString &contentHash) {
-        if (auto entry = getEntryWithContentHash(contentHash)) {
-          if (entry->hidden) {
-            entry->hidden = false;
-            update(*entry);
-          }
-        } else {
-          auto newEntry =
-              Entry{.displayName = romPath.split("/").last(),
-                    .contentHash = contentHash,
-                    .platformId = static_cast<unsigned>(platformId)};
-          createEntry(newEntry);
-        }
-      },
-      Qt::DirectConnection);
-
-  connect(
-      this, &SqliteUserLibrary::romRunConfigurationDeleted, this,
-      [&](const QString &contentHash) {
-        if (const auto runConfigs = getRunConfigurations(contentHash);
-            runConfigs.empty()) {
-          if (auto entry = getEntryWithContentHash(contentHash)) {
-            entry->hidden = true;
-            update(*entry);
-            emit entryHidden(entry->id);
-          }
-        }
-      },
-      Qt::DirectConnection);
-}
-
-SqliteUserLibrary::~SqliteUserLibrary() {
-  m_settings.setValue("MainGameDirectory", m_mainGameDirectory);
-  for (const auto &name : QSqlDatabase::connectionNames()) {
-    if (name.startsWith(DATABASE_PREFIX)) {
-      QSqlDatabase::removeDatabase(name);
-    }
-  }
-}
-
-bool SqliteUserLibrary::create(FolderInfo &folder) {
-  QSqlQuery query(getDatabase());
-  query.prepare("INSERT INTO folders("
-                "display_name, "
-                "description, "
-                "icon_source_url, "
-                "created_at) VALUES"
-                "(:displayName, :description, :iconSourceUrl, :createdAt);");
-
-  query.bindValue(":displayName", QString::fromStdString(folder.displayName));
-  query.bindValue(":description", QString::fromStdString(folder.description));
-  query.bindValue(":iconSourceUrl",
-                  QString::fromStdString(folder.iconSourceUrl));
-  query.bindValue(":createdAt", QDateTime::currentSecsSinceEpoch());
-
-  if (!query.exec()) {
-    spdlog::error("Failed to create folder: {}",
-                  query.lastError().text().toStdString());
-    return false;
-  }
-
-  folder.id = query.lastInsertId().toInt();
-
-  return true;
-}
-
-bool SqliteUserLibrary::create(FolderEntryInfo &folderEntry) {
-  QSqlQuery query(getDatabase());
-  query.prepare("INSERT INTO folder_entries("
-                "folder_id, "
-                "entry_id, "
-                "created_at) VALUES"
-                "(:folderId, :entryId, :createdAt);");
-
-  query.bindValue(":folderId", folderEntry.folderId);
-  query.bindValue(":entryId", folderEntry.entryId);
-  query.bindValue(":createdAt", QDateTime::currentSecsSinceEpoch());
-
-  if (!query.exec()) {
-    spdlog::error("Failed to create folder entry: {}",
-                  query.lastError().text().toStdString());
-    return false;
-  }
-
-  emit entryAddedToFolder(folderEntry.folderId, folderEntry.entryId);
-  return true;
-}
-
-std::vector<FolderInfo>
-SqliteUserLibrary::listFolders(const FolderInfo filter) {
-  // TODO: Implement filtering
-
-  QSqlQuery query(getDatabase());
-  query.prepare("SELECT * FROM folders");
-
-  if (!query.exec()) {
-    spdlog::error("Failed to get folders: {}",
-                  query.lastError().text().toStdString());
-    return {};
-  }
-
-  std::vector<FolderInfo> folders;
-  while (query.next()) {
-    folders.emplace_back(FolderInfo{
-        .id = query.value("id").toInt(),
-        .displayName = query.value("display_name").toString().toStdString(),
-        .description = query.value("description").toString().toStdString(),
-        .iconSourceUrl =
-            query.value("icon_source_url").toString().toStdString(),
-        .createdAt = query.value("created_at").toULongLong()});
-  }
-
-  return folders;
-}
-
-bool SqliteUserLibrary::deleteFolder(int folderId) {
-  QSqlQuery query(getDatabase());
-  query.prepare("DELETE FROM folders WHERE id = :folderId;");
-  query.bindValue(":folderId", folderId);
-
-  if (!query.exec()) {
-    spdlog::error("Failed to delete folder with ID {}: {}", folderId,
-                  query.lastError().text().toStdString());
-    return false;
-  }
-
-  query.finish();
-
-  // Also delete all entries in the folder_entries table
-  QSqlQuery deleteEntriesQuery(getDatabase());
-  deleteEntriesQuery.prepare(
-      "DELETE FROM folder_entries WHERE folder_id = :folderId;");
-  deleteEntriesQuery.bindValue(":folderId", folderId);
-
-  if (!deleteEntriesQuery.exec()) {
-    spdlog::error("Failed to delete entries for folder ID {}: {}", folderId,
-                  deleteEntriesQuery.lastError().text().toStdString());
-    return false;
-  }
-
-  return true;
-}
-
-bool SqliteUserLibrary::update(FolderInfo &folder) {
-  if (folder.id <= 0) {
-    spdlog::error("Cannot update folder with invalid ID: {}", folder.id);
-    return false;
-  }
-
-  QSqlQuery query(getDatabase());
-  query.prepare("UPDATE folders SET "
-                "display_name = :displayName, "
-                "description = :description, "
-                "icon_source_url = :iconSourceUrl "
-                "WHERE id = :folderId;");
-
-  query.bindValue(":folderId", folder.id);
-  query.bindValue(":displayName", QString::fromStdString(folder.displayName));
-  query.bindValue(":description", QString::fromStdString(folder.description));
-  query.bindValue(":iconSourceUrl",
-                  QString::fromStdString(folder.iconSourceUrl));
-
-  if (!query.exec() || query.numRowsAffected() == 0) {
-    spdlog::error("Failed to update folder with ID {}: {}", folder.id,
-                  query.lastError().text().toStdString());
-    return false;
-  }
-
-  return true;
-}
-
-bool SqliteUserLibrary::deleteFolderEntry(FolderEntryInfo &info) {
-  QSqlQuery query(getDatabase());
-  query.prepare("DELETE FROM folder_entries WHERE folder_id = :folderId AND "
-                "entry_id = :entryId;");
-  query.bindValue(":folderId", info.folderId);
-  query.bindValue(":entryId", info.entryId);
-
-  if (!query.exec()) {
-    spdlog::error("Failed to delete folder entry: {}",
-                  query.lastError().text().toStdString());
-    return false;
-  }
-
-  return true;
-}
-
-bool SqliteUserLibrary::update(Entry &entry) {
-  QSqlQuery query(getDatabase());
-  query.prepare("UPDATE entriesv1 SET "
-                "display_name = :displayName, "
-                "active_save_slot = :activeSaveSlot, "
-                "hidden = :hidden WHERE id = :id;");
-
-  query.bindValue(":id", entry.id);
-  query.bindValue(":displayName", entry.displayName);
-  query.bindValue(":activeSaveSlot", entry.activeSaveSlot);
-  query.bindValue(":hidden", entry.hidden ? 1 : 0);
-  if (!query.exec() || query.numRowsAffected() == 0) {
-    spdlog::error("Failed to update entry with ID {}: {}", entry.id,
-                  query.lastError().text().toStdString());
-    return false;
-  }
-
-  return true;
-}
-
-void SqliteUserLibrary::setMainGameDirectory(const QString &directory) {
-  auto temp = directory;
-
-  if (temp.startsWith("file://")) {
-    temp = temp.remove(0, 7);
-  }
-  if (temp.startsWith("/")) {
-    temp = temp.remove(0, 1);
-  }
-
-  if (temp == m_mainGameDirectory) {
-    return;
-  }
-
-  m_mainGameDirectory = temp;
-  m_settings.setValue("MainGameDirectory", m_mainGameDirectory);
-  emit mainGameDirectoryChanged(m_mainGameDirectory);
-}
-
-bool SqliteUserLibrary::deleteContentDirectory(int id) {
-  QSqlQuery selectQuery(getDatabase());
-  selectQuery.prepare("SELECT * FROM content_directoriesv1 WHERE id = :id;");
-  selectQuery.bindValue(":id", id);
-
-  if (!selectQuery.exec()) {
-    spdlog::error("Failed to get content directory with ID {}: {}", id,
-                  selectQuery.lastError().text().toStdString());
-    return false;
-  }
-
-  if (!selectQuery.next()) {
-    return true;
-  }
-
-  const auto path = selectQuery.value("path").toString();
-  selectQuery.finish();
-
-  QSqlQuery query(getDatabase());
-  query.prepare("DELETE FROM content_directoriesv1 WHERE id = :id;");
-
-  query.bindValue(":id", id);
-  if (!query.exec()) {
-    spdlog::error("Failed to delete content directory with ID {}: {}", id,
-                  query.lastError().text().toStdString());
-    return false;
-  }
-
-  for (const auto &rom : getRomFiles()) {
-    auto romPath = QString::fromStdString(rom.m_filePath);
-    if (rom.m_inArchive) {
-      romPath = QString::fromStdString(rom.m_archivePathName);
-    }
-
-    if (romPath.startsWith(path)) {
-      auto found = false;
-      auto contentPaths = getWatchedDirectories();
-      for (const auto &contentPath : contentPaths) {
-        if (romPath.startsWith(contentPath.path)) {
-          found = true;
-          break;
-        }
-      }
-
-      if (!found) {
-        deleteRomFile(rom.m_id);
-      }
-    }
-  }
-
-  emit watchedDirectoryRemoved(id, path);
-  return true;
-}
-
-QString SqliteUserLibrary::getMainGameDirectory() {
-  return m_mainGameDirectory;
-}
-
-bool SqliteUserLibrary::create(RomFileInfo &romFile) {
-  const QString queryString = "INSERT INTO rom_files ("
-                              "file_path, "
-                              "file_size, "
-                              "file_md5, "
-                              "file_crc32,"
-                              "in_archive, "
-                              "archive_file_path, "
-                              "platform_id, "
-                              "content_hash, "
-                              "created_at) VALUES"
-                              "(:filePath, :fileSize, :fileMd5, :fileCrc32, "
-                              ":inArchive, :archiveFilePath, :platformId, "
-                              ":contentHash, :createdAt);";
-  QSqlQuery query(getDatabase());
-  query.prepare(queryString);
-<<<<<<< HEAD
-  query.bindValue(":filePath", romFile.getFilePath());
-  query.bindValue(":fileSize", QVariant::fromValue(romFile.getFileSizeBytes()));
-  query.bindValue(":fileMd5", romFile.getFileMd5());
-  query.bindValue(":fileCrc32", romFile.getFileCrc32());
-  query.bindValue(":inArchive", romFile.inArchive());
-  query.bindValue(":archiveFilePath", romFile.getArchivePathName());
-  query.bindValue(":platformId", romFile.getPlatformId());
-  query.bindValue(":contentHash", romFile.getContentHash());
-=======
-  query.bindValue(":filePath", QString::fromStdString(romFile.m_filePath));
-  query.bindValue(":fileSize", romFile.m_fileSizeBytes);
-  query.bindValue(":fileMd5", QString::fromStdString(romFile.m_fileMd5));
-  query.bindValue(":fileCrc32", QString::fromStdString(romFile.m_fileCrc32));
-  query.bindValue(":inArchive", romFile.m_inArchive);
-  query.bindValue(":archiveFilePath",
-                  QString::fromStdString(romFile.m_archivePathName));
-  query.bindValue(":platformId", romFile.m_platformId);
-  query.bindValue(":contentHash",
-                  QString::fromStdString(romFile.m_contentHash));
->>>>>>> d37b4d58
-  query.bindValue(":createdAt",
-                  QVariant::fromValue(std::chrono::duration_cast<std::chrono::milliseconds>(
-                      std::chrono::system_clock::now().time_since_epoch())
-                      .count()));
-
-  if (!query.exec()) {
-    spdlog::error("Failed to add rom file with path {}: {}", romFile.m_filePath,
-                  query.lastError().text().toStdString());
-    return false;
-  }
-
-<<<<<<< HEAD
-  if (!getEntryQuery.next()) {
-    const auto filename = romFile.getFilePath().split("/").last();
-
-    const QString entryQueryString =
-        "INSERT INTO entriesv1 ("
-        "display_name, "
-        "content_hash, "
-        "platform_id, "
-        "created_at) VALUES"
-        "(:displayName, :contentHash, :platformId, :createdAt);";
-    QSqlQuery entryQuery(getDatabase());
-    entryQuery.prepare(entryQueryString);
-    entryQuery.bindValue(":displayName", filename);
-    entryQuery.bindValue(":contentHash", romFile.getContentHash());
-    entryQuery.bindValue(":platformId", romFile.getPlatformId());
-    entryQuery.bindValue(
-        ":createdAt", QVariant::fromValue(std::chrono::duration_cast<std::chrono::milliseconds>(
-                          std::chrono::system_clock::now().time_since_epoch())
-                          .count()));
-
-    if (!entryQuery.exec()) {
-      spdlog::error("Failed to add entry with content hash {}: {}",
-                    romFile.getContentHash().toStdString(),
-                    query.lastError().text().toStdString());
-      return;
-    }
-=======
-  romFile.m_id = query.lastInsertId().toInt();
->>>>>>> d37b4d58
-
-  emit romFileAdded(romFile.m_id, QString::fromStdString(romFile.m_filePath),
-                    romFile.m_platformId,
-                    QString::fromStdString(romFile.m_contentHash));
-  return true;
-}
-
-std::optional<RomFileInfo> SqliteUserLibrary::getRomFileWithPathAndSize(
-    const QString &filePath, const size_t fileSizeBytes, const bool inArchive) {
-  const QString queryString =
-      "SELECT * FROM rom_files WHERE file_path = :filePath AND file_size = "
-      ":fileSize AND in_archive = :inArchive;";
-  QSqlQuery query(getDatabase());
-  query.prepare(queryString);
-  query.bindValue(":filePath", filePath);
-  query.bindValue(":fileSize", QVariant::fromValue(fileSizeBytes));
-  query.bindValue(":inArchive", inArchive);
-
-  if (!query.exec()) {
-    spdlog::error("Failed to get rom file with path {}: {}",
-                  filePath.toStdString(),
-                  query.lastError().text().toStdString());
-  }
-
-  if (!query.next()) {
-    return std::nullopt;
-  }
-
-  return {RomFileInfo{
-      .m_id = query.value("id").toInt(),
-      .m_fileSizeBytes =
-          static_cast<size_t>(query.value("file_size").toLongLong()),
-      .m_filePath = query.value("file_path").toString().toStdString(),
-      .m_fileMd5 = query.value("file_md5").toString().toStdString(),
-      .m_inArchive = query.value("in_archive").toBool(),
-      .m_archivePathName =
-          query.value("archive_file_path").toString().toStdString(),
-      .m_platformId = query.value("platform_id").toInt(),
-      .m_contentHash = query.value("content_hash").toString().toStdString(),
-  }};
-}
-bool SqliteUserLibrary::deleteRomFile(int id) {
-  QSqlQuery query(getDatabase());
-  query.prepare("SELECT * FROM rom_files WHERE id = :id;");
-  query.bindValue(":id", id);
-
-  if (!query.exec()) {
-    spdlog::error("Failed to get rom file with ID {}: {}", id,
-                  query.lastError().text().toStdString());
-    return false;
-  }
-
-  if (!query.next()) {
-    return true;
-  }
-
-  const auto contentHash = query.value("content_hash").toString();
-  query.finish();
-
-  QSqlQuery deleteQuery(getDatabase());
-  deleteQuery.prepare("DELETE FROM rom_files WHERE id = :id;");
-  deleteQuery.bindValue(":id", id);
-
-  if (!deleteQuery.exec()) {
-    spdlog::error("Failed to delete rom file with ID {}: {}", id,
-                  deleteQuery.lastError().text().toStdString());
-    return false;
-  }
-
-  // Also delete any run configurations associated with this rom file
-  QSqlQuery deleteRunConfigsQuery(getDatabase());
-  deleteRunConfigsQuery.prepare("DELETE FROM run_configurations WHERE type = "
-                                "\"rom\" AND rom_id = :romId;");
-  deleteRunConfigsQuery.bindValue(":romId", id);
-
-  if (!deleteRunConfigsQuery.exec()) {
-    spdlog::error("Failed to delete run configurations for rom file ID {}: {} ",
-                  id, deleteRunConfigsQuery.lastError().text().toStdString());
-    return false;
-  }
-
-  emit romRunConfigurationDeleted(contentHash);
-  emit romFileDeleted(id);
-  return true;
-}
-
-std::vector<Entry> SqliteUserLibrary::getEntries(int offset, int limit) {
-  const QString queryString = R"(
-            SELECT e.*,
-                   CASE
-                       WHEN EXISTS (SELECT 1 FROM rom_files rf WHERE rf.content_hash = e.content_hash)
-                       THEN 1
-                       ELSE 0
-                   END AS has_rom
-            FROM entriesv1 e
-            ORDER BY e.display_name ASC;
-        )";
-
-  QSqlQuery query(getDatabase());
-  query.prepare(queryString);
-
-  if (!query.exec()) {
-    spdlog::error("Failed to get entries: {}",
-                  query.lastError().text().toStdString());
-    return {};
-  }
-
-  std::vector<Entry> entries;
-
-  while (query.next()) {
-    // Get the entry ID
-    int entryId = query.value("id").toInt();
-    // Query for folder IDs for this entry
-    // QSqlQuery folderQuery(getDatabase());
-    // folderQuery.prepare("SELECT folder_id FROM folder_entries WHERE entry_id
-    // = :entryId;"); folderQuery.bindValue(":entryId", entryId);
-    // std::vector<int> folderIds;
-    // if (folderQuery.exec()) {
-    //   while (folderQuery.next()) {
-    //     folderIds.push_back(folderQuery.value("folder_id").toInt());
-    //   }
-    // } else {
-    //   spdlog::error("Failed to get folder IDs for entry {}: {}", entryId,
-    //   folderQuery.lastError().text().toStdString());
-    // }
-
-    entries.emplace_back(Entry{
-        .id = entryId,
-        .displayName = query.value("display_name").toString(),
-        .contentHash = query.value("content_hash").toString(),
-        .platformId = query.value("platform_id").toUInt(),
-        .activeSaveSlot = query.value("active_save_slot").toUInt(),
-        // TODO
-        .hidden = query.value("hidden").toBool(),
-        .icon1x1SourceUrl = query.value("icon_1x1_source_url").toString(),
-        .boxartFrontSourceUrl =
-            query.value("boxart_front_source_url").toString(),
-        .boxartBackSourceUrl = query.value("boxart_back_source_url").toString(),
-        .description = query.value("description").toString(),
-        .releaseYear = query.value("release_year").toUInt(),
-        .developer = query.value("developer").toString(),
-        .publisher = query.value("publisher").toString(),
-        .genres = query.value("genres").toString(),
-        .regionIds = query.value("region_ids").toString(),
-        .retroachievementsSetId =
-            query.value("retroachievements_set_id").toUInt(),
-        .createdAt = query.value("created_at").toUInt()});
-  }
-
-  query.finish();
-
-  for (auto &entry : entries) {
-    // Get folder IDs for each entry
-    QSqlQuery folderQuery(getDatabase());
-    folderQuery.prepare(
-        "SELECT folder_id FROM folder_entries WHERE entry_id = :entryId;");
-    folderQuery.bindValue(":entryId", entry.id);
-
-    if (folderQuery.exec()) {
-      while (folderQuery.next()) {
-        entry.folderIds.push_back(folderQuery.value("folder_id").toInt());
-      }
-    } else {
-      spdlog::error("Failed to get folder IDs for entry {}: {}", entry.id,
-                    folderQuery.lastError().text().toStdString());
-    }
-  }
-
-  return entries;
-}
-
-std::optional<Entry> SqliteUserLibrary::getEntry(const int entryId) {
-  const QString queryString =
-      "SELECT * FROM entriesv1 WHERE id = :entryId LIMIT 1;";
-  QSqlQuery query(getDatabase());
-  query.prepare(queryString);
-  query.bindValue(":entryId", entryId);
-
-  if (!query.exec()) {
-    spdlog::error("Failed to get entry: {}",
-                  query.lastError().text().toStdString());
-    return {};
-  }
-
-  if (!query.next()) {
-    spdlog::error("Failed to get entry: {}",
-                  query.lastError().text().toStdString());
-    return {};
-  }
-
-  auto entry = Entry{
-      .id = query.value("id").toInt(),
-      .displayName = query.value("display_name").toString(),
-      .contentHash = query.value("content_hash").toString(),
-      .platformId = query.value("platform_id").toUInt(),
-      .activeSaveSlot = query.value("active_save_slot").toUInt(),
-      .hidden = query.value("hidden").toBool(),
-      .icon1x1SourceUrl = query.value("icon_1x1_source_url").toString(),
-      .boxartFrontSourceUrl = query.value("boxart_front_source_url").toString(),
-      .boxartBackSourceUrl = query.value("boxart_back_source_url").toString(),
-      .description = query.value("description").toString(),
-      .releaseYear = query.value("release_year").toUInt(),
-      .developer = query.value("developer").toString(),
-      .publisher = query.value("publisher").toString(),
-      .genres = query.value("genres").toString(),
-      .regionIds = query.value("region_ids").toString(),
-      .retroachievementsSetId =
-          query.value("retroachievements_set_id").toUInt(),
-      .createdAt = query.value("created_at").toUInt()};
-
-  query.finish();
-
-  QSqlQuery folderQuery(getDatabase());
-  folderQuery.prepare(
-      "SELECT folder_id FROM folder_entries WHERE entry_id = :entryId;");
-  folderQuery.bindValue(":entryId", entry.id);
-
-  if (folderQuery.exec()) {
-    while (folderQuery.next()) {
-      entry.folderIds.push_back(folderQuery.value("folder_id").toInt());
-    }
-  } else {
-    spdlog::error("Failed to get folder IDs for entry {}: {}", entry.id,
-                  folderQuery.lastError().text().toStdString());
-  }
-
-  return entry;
-}
-
-std::optional<Entry>
-SqliteUserLibrary::getEntryWithContentHash(const QString &contentHash) {
-  const QString queryString =
-      "SELECT * FROM entriesv1 WHERE content_hash = :contentHash LIMIT 1;";
-  QSqlQuery query(getDatabase());
-  query.prepare(queryString);
-  query.bindValue(":contentHash", contentHash);
-
-  if (!query.exec()) {
-    spdlog::error("Failed to get entry with content hash {}: {}",
-                  contentHash.toStdString(),
-                  query.lastError().text().toStdString());
-    return {};
-  }
-
-  if (!query.next()) {
-    return {};
-  }
-
-  auto entry = Entry{
-      .id = query.value("id").toInt(),
-      .displayName = query.value("display_name").toString(),
-      .contentHash = query.value("content_hash").toString(),
-      .platformId = query.value("platform_id").toUInt(),
-      .activeSaveSlot = query.value("active_save_slot").toUInt(),
-      .hidden = query.value("hidden").toBool(),
-      .icon1x1SourceUrl = query.value("icon_1x1_source_url").toString(),
-      .boxartFrontSourceUrl = query.value("boxart_front_source_url").toString(),
-      .boxartBackSourceUrl = query.value("boxart_back_source_url").toString(),
-      .description = query.value("description").toString(),
-      .releaseYear = query.value("release_year").toUInt(),
-      .developer = query.value("developer").toString(),
-      .publisher = query.value("publisher").toString(),
-      .genres = query.value("genres").toString(),
-      .regionIds = query.value("region_ids").toString(),
-      .retroachievementsSetId =
-          query.value("retroachievements_set_id").toUInt(),
-      .createdAt = query.value("created_at").toUInt()};
-
-  query.finish();
-
-  QSqlQuery folderQuery(getDatabase());
-  folderQuery.prepare(
-      "SELECT folder_id FROM folder_entries WHERE entry_id = :entryId;");
-  folderQuery.bindValue(":entryId", entry.id);
-
-  if (folderQuery.exec()) {
-    while (folderQuery.next()) {
-      entry.folderIds.push_back(folderQuery.value("folder_id").toInt());
-    }
-  } else {
-    spdlog::error("Failed to get folder IDs for entry {}: {}", entry.id,
-                  folderQuery.lastError().text().toStdString());
-  }
-
-  return entry;
-}
-
-std::vector<RunConfiguration>
-SqliteUserLibrary::getRunConfigurations(const QString &contentHash) {
-  const auto queryString =
-      "SELECT * FROM run_configurations WHERE content_hash = :contentHash;";
-  QSqlQuery query(getDatabase());
-  query.prepare(queryString);
-
-  query.bindValue(":contentHash", contentHash);
-  if (!query.exec()) {
-    spdlog::error("Failed to get run configurations: {}",
-                  query.lastError().text().toStdString());
-  }
-
-  std::vector<RunConfiguration> runConfigurations;
-  while (query.next()) {
-    RunConfiguration runConfiguration{
-        .id = query.value("id").toInt(),
-        .type = query.value("type").toString().toStdString(),
-        .contentHash = contentHash.toStdString(),
-        .romId = query.value("rom_id").toInt(),
-        .patchId = query.value("patch_id").toInt(),
-        .createdAt = query.value("created_at").toUInt()};
-
-    runConfigurations.push_back(runConfiguration);
-  }
-
-  return runConfigurations;
-}
-
-void SqliteUserLibrary::doStuffWithRunConfigurations() {
-  // Get all roms, make sure a run configuration exists
-  // Get all patches, see if we have a match, if so, create a run configuration
-  // Get all run configurations, make sure that the roms and patches exist
-
-  auto romFiles = getRomFiles();
-  for (auto &romFile : romFiles) {
-    auto path =
-        romFile.m_inArchive ? romFile.m_archivePathName : romFile.m_filePath;
-
-    QFileInfo info(QString::fromStdString(path));
-    if (!info.exists()) {
-
-      continue;
-    }
-
-    createRomRunConfiguration(romFile.m_id, QString::fromStdString(path),
-                              romFile.m_platformId,
-                              QString::fromStdString(romFile.m_contentHash));
-  }
-}
-
-std::vector<RomFileInfo>
-SqliteUserLibrary::getRomFilesWithContentHash(const QString &contentHash) {
-  const QString queryString =
-      "SELECT * FROM rom_files WHERE content_hash = :contentHash;";
-  QSqlQuery query(getDatabase());
-  query.prepare(queryString);
-  query.bindValue(":contentHash", contentHash);
-
-  if (!query.exec()) {
-    spdlog::error("Failed to get rom files with content hash {}: {}",
-                  contentHash.toStdString(),
-                  query.lastError().text().toStdString());
-  }
-
-  std::vector<RomFileInfo> romFiles;
-
-  while (query.next()) {
-    romFiles.emplace_back(RomFileInfo{
-        .m_id = query.value("id").toInt(),
-        .m_fileSizeBytes =
-            static_cast<size_t>(query.value("file_size").toLongLong()),
-        .m_filePath = query.value("file_path").toString().toStdString(),
-        .m_fileMd5 = query.value("file_md5").toString().toStdString(),
-        .m_inArchive = query.value("in_archive").toBool(),
-        .m_archivePathName =
-            query.value("archive_file_path").toString().toStdString(),
-        .m_platformId = query.value("platform_id").toInt(),
-        .m_contentHash = query.value("content_hash").toString().toStdString(),
-    });
-  }
-
-  return romFiles;
-}
-
-std::vector<RomFileInfo> SqliteUserLibrary::getRomFiles() {
-  const QString queryString = "SELECT * FROM rom_files;";
-  QSqlQuery query(getDatabase());
-  query.prepare(queryString);
-
-  if (!query.exec()) {
-    spdlog::error("Failed to get rom files: {}",
-                  query.lastError().text().toStdString());
-  }
-
-  std::vector<RomFileInfo> romFiles;
-
-  while (query.next()) {
-    romFiles.emplace_back(RomFileInfo{
-        .m_id = query.value("id").toInt(),
-        .m_fileSizeBytes =
-            static_cast<size_t>(query.value("file_size").toLongLong()),
-        .m_filePath = query.value("file_path").toString().toStdString(),
-        .m_fileMd5 = query.value("file_md5").toString().toStdString(),
-        .m_inArchive = query.value("in_archive").toBool(),
-        .m_archivePathName =
-            query.value("archive_file_path").toString().toStdString(),
-        .m_platformId = query.value("platform_id").toInt(),
-        .m_contentHash = query.value("content_hash").toString().toStdString(),
-    });
-  }
-
-  return romFiles;
-}
-
-std::optional<RomFileInfo> SqliteUserLibrary::getRomFile(int id) {
-  auto queryString = "SELECT * FROM rom_files WHERE id = :id LIMIT 1;";
-  QSqlQuery query(getDatabase());
-  query.prepare(queryString);
-  query.bindValue(":id", id);
-
-  if (!query.exec()) {
-    spdlog::error("Failed to get rom file with id {}: {}", id,
-                  query.lastError().text().toStdString());
-  }
-
-  if (!query.next()) {
-    return std::nullopt;
-  }
-
-  return RomFileInfo{
-      .m_id = query.value("id").toInt(),
-      .m_fileSizeBytes =
-          static_cast<size_t>(query.value("file_size").toLongLong()),
-      .m_filePath = query.value("file_path").toString().toStdString(),
-      .m_fileMd5 = query.value("file_md5").toString().toStdString(),
-      .m_inArchive = query.value("in_archive").toBool(),
-      .m_archivePathName =
-          query.value("archive_file_path").toString().toStdString(),
-      .m_platformId = query.value("platform_id").toInt(),
-      .m_contentHash = query.value("content_hash").toString().toStdString(),
-  };
-}
-std::optional<PatchFile> SqliteUserLibrary::getPatchFile(int id) {
-  auto queryString = "SELECT * FROM patch_files WHERE id = :id LIMIT 1;";
-  QSqlQuery query(getDatabase());
-  query.prepare(queryString);
-  query.bindValue(":id", id);
-
-  if (!query.exec()) {
-    spdlog::error("Failed to get patch file with id {}: {}", id,
-                  query.lastError().text().toStdString());
-  }
-
-  if (!query.next()) {
-    return std::nullopt;
-  }
-
-  PatchFile patchFile;
-  patchFile.m_filePath = query.value("file_path").toString().toStdString();
-  patchFile.m_fileSize = query.value("file_size").toInt();
-  patchFile.m_fileMd5 = query.value("file_md5").toString().toStdString();
-
-  return {patchFile};
-}
-
-void SqliteUserLibrary::create(PatchFile &file) {
-  const QString queryString =
-      "INSERT OR IGNORE INTO patch_files ("
-      "file_path, "
-      "file_size, "
-      "file_md5, "
-      "file_crc32, "
-      "target_md5, "
-      "patched_md5, "
-      "patched_content_hash, "
-      "in_archive, "
-      "archive_file_path, "
-      "created_at) VALUES"
-      "(:filePath, :fileSize, :fileMd5, :fileCrc32, :targetMd5, "
-      ":patchedMd5, "
-      ":patchedContentHash, :inArchive, :archiveFilePath, :createdAt);";
-  QSqlQuery query(getDatabase());
-  query.prepare(queryString);
-  query.bindValue(":filePath", QString::fromStdString(file.m_filePath));
-  query.bindValue(":fileSize", QVariant::fromValue(file.m_fileSize));
-  query.bindValue(":fileMd5", QString::fromStdString(file.m_fileMd5));
-  query.bindValue(":fileCrc32", QString::fromStdString(file.m_fileCrc32));
-  query.bindValue(":targetMd5", QString::fromStdString(file.m_targetFileMd5));
-  query.bindValue(":patchedMd5", QString::fromStdString(file.m_patchedMd5));
-  query.bindValue(":patchedContentHash",
-                  QString::fromStdString(file.m_patchedContentHash));
-  query.bindValue(":inArchive", file.m_inArchive);
-  query.bindValue(":archiveFilePath",
-                  QString::fromStdString(file.m_archiveFilePath));
-  query.bindValue(":createdAt",
-                  QVariant::fromValue(std::chrono::duration_cast<std::chrono::milliseconds>(
-                      std::chrono::system_clock::now().time_since_epoch())
-                      .count()));
-
-  if (!query.exec()) {
-    spdlog::error("Failed to add patch file with path {}: {}", file.m_filePath,
-                  query.lastError().text().toStdString());
-  }
-}
-
-std::optional<PatchFile> SqliteUserLibrary::getPatchFileWithPathAndSize(
-    const QString &filePath, size_t fileSizeBytes, bool inArchive) {}
-
-std::vector<PatchFile> SqliteUserLibrary::getPatchFiles() {}
-
-std::vector<WatchedDirectory> SqliteUserLibrary::getWatchedDirectories() {
-  const QString queryString = "SELECT * FROM content_directoriesv1;";
-  QSqlQuery query(getDatabase());
-  query.prepare(queryString);
-
-  if (!query.exec()) {
-    spdlog::error("Failed to get directories: {}",
-                  query.lastError().text().toStdString());
-  }
-
-  std::vector<WatchedDirectory> directories;
-
-  while (query.next()) {
-    directories.emplace_back(WatchedDirectory{
-        .id = query.value("id").toInt(),
-        .path = query.value("path").toString(),
-        .numFiles = query.value("num_files").toInt(),
-        .numContentFiles = query.value("num_content_files").toInt(),
-        .lastModified = QDateTime::fromMSecsSinceEpoch(
-            query.value("last_modified").toUInt()),
-        .recursive = query.value("recursive").toBool(),
-        .createdAt = query.value("created_at").toUInt()});
-  }
-
-  return directories;
-}
-
-bool SqliteUserLibrary::create(WatchedDirectory &directory) {
-  const QString queryString = "INSERT OR IGNORE INTO content_directoriesv1 ("
-                              "path, "
-                              "created_at) VALUES"
-                              "(:path, :createdAt);";
-  QSqlQuery query(getDatabase());
-  query.prepare(queryString);
-  query.bindValue(":path", directory.path);
-  query.bindValue(":createdAt",
-                  QVariant::fromValue(std::chrono::duration_cast<std::chrono::milliseconds>(
-                      std::chrono::system_clock::now().time_since_epoch())
-                      .count()));
-
-  if (!query.exec()) {
-    spdlog::error("Failed to add directory with path {}: {}",
-                  directory.path.toStdString(),
-                  query.lastError().text().toStdString());
-    return false;
-  }
-
-  if (query.numRowsAffected() == 0) {
-    return false;
-  }
-
-  directory.id = query.lastInsertId().toInt();
-  emit watchedDirectoryAdded(directory.id, directory.path);
-  return true;
-}
-
-bool SqliteUserLibrary::update(const WatchedDirectory &directory) {
-  QSqlQuery selectQuery(getDatabase());
-  selectQuery.prepare("SELECT * FROM content_directoriesv1 WHERE id = :id;");
-  selectQuery.bindValue(":id", directory.id);
-
-  if (!selectQuery.exec()) {
-    spdlog::error("Failed to get content directory with ID {}: {}",
-                  directory.id, selectQuery.lastError().text().toStdString());
-    return false;
-  }
-
-  if (!selectQuery.next()) {
-    return true;
-  }
-
-  const auto oldPath = selectQuery.value("path").toString();
-  selectQuery.finish();
-
-  QSqlQuery q(getDatabase());
-  q.prepare("UPDATE content_directoriesv1 SET path = :path WHERE id = :id");
-  q.bindValue(":path", directory.path);
-  q.bindValue(":id", directory.id);
-
-  if (!q.exec()) {
-    spdlog::error("Failed to update watched directory: {}",
-                  q.lastError().text().toStdString());
-    return false;
-  }
-
-  emit watchedDirectoryUpdated(directory.id, oldPath, directory.path);
-  return true;
-}
-
-void SqliteUserLibrary::createRomRunConfiguration(const int romId,
-                                                  const QString &path,
-                                                  const int platformId,
-                                                  const QString &contentHash) {
-  const QString insertQueryString =
-      "INSERT OR IGNORE INTO run_configurations "
-      "(type, content_hash, rom_id, created_at) "
-      "VALUES (:type, :contentHash, :romId, :createdAt);";
-
-  QSqlQuery query(getDatabase());
-  query.prepare(insertQueryString);
-
-  query.bindValue(":type", "rom");
-  query.bindValue(":contentHash", contentHash);
-  query.bindValue(":romId", romId);
-  query.bindValue(":createdAt",
-                  QDateTime::currentSecsSinceEpoch()); // Current timestamp
-
-  if (!query.exec()) {
-    spdlog::error("Failed to create run configuration: {}",
-                  query.lastError().text().toStdString());
-  }
-
-  emit romRunConfigurationCreated(query.lastInsertId().toInt(), path,
-                                  platformId, contentHash);
-}
-
-bool SqliteUserLibrary::createEntry(Entry &entry) {
-  QSqlQuery selectQuery(getDatabase());
-  selectQuery.prepare(
-      "SELECT * FROM entriesv1 WHERE content_hash = :contentHash;");
-  selectQuery.bindValue(":contentHash", entry.contentHash);
-  if (!selectQuery.exec()) {
-    spdlog::error("Failed to check for existing entry with content hash {}: {}",
-                  entry.contentHash.toStdString(),
-                  selectQuery.lastError().text().toStdString());
-    return false;
-  }
-
-  if (selectQuery.next()) {
-    spdlog::debug(
-        "Entry with content hash {} already exists, skipping creation",
-        entry.contentHash.toStdString());
-
-    // const QString updateQueryString = "UPDATE entriesv1 SET "
-    //                                   "hidden = :hidden WHERE id = :id;";
-    // QSqlQuery updateQuery(getDatabase());
-    // updateQuery.prepare(updateQueryString);
-    // updateQuery.bindValue(":hidden", false);
-    //
-    // if (!updateQuery.exec()) {
-    //   spdlog::error("Failed to add entry with content hash {}: {}",
-    //                 entry.contentHash.toStdString(),
-    //                 updateQuery.lastError().text().toStdString());
-    //   return false;
-    // }
-
-    // entry.hidden = false;
-    // selectQuery.finish();
-    // update(entry);
-
-    return false;
-  }
-
-  const QString entryQueryString =
-      "INSERT INTO entriesv1 ("
-      "display_name, "
-      "content_hash, "
-      "platform_id, "
-      "created_at) VALUES"
-      "(:displayName, :contentHash, :platformId, :createdAt);";
-  QSqlQuery entryQuery(getDatabase());
-  entryQuery.prepare(entryQueryString);
-  entryQuery.bindValue(":displayName", entry.displayName);
-  entryQuery.bindValue(":contentHash", entry.contentHash);
-  entryQuery.bindValue(":platformId", entry.platformId);
-  entryQuery.bindValue(":createdAt",
-                       std::chrono::duration_cast<std::chrono::milliseconds>(
-                           std::chrono::system_clock::now().time_since_epoch())
-                           .count());
-
-  if (!entryQuery.exec()) {
-    spdlog::error("Failed to add entry with content hash {}: {}",
-                  entry.contentHash.toStdString(),
-                  entryQuery.lastError().text().toStdString());
-    return false;
-  }
-
-  entry.id = entryQuery.lastInsertId().toInt();
-  emit entryCreated(entryQuery.lastInsertId().toInt(), entry.contentHash);
-  return true;
-}
-
-QSqlDatabase SqliteUserLibrary::getDatabase() const {
-  const auto name =
-      DATABASE_PREFIX +
-      QString::number(reinterpret_cast<quint64>(QThread::currentThread()), 16);
-  if (QSqlDatabase::contains(name)) {
-    return QSqlDatabase::database(name);
-  }
-
-  spdlog::debug("Database connection with name {} does not exist; creating",
-                name.toStdString());
-  auto db = QSqlDatabase::addDatabase("QSQLITE", name);
-  db.setDatabaseName(m_databasePath);
-  db.open();
-  return db;
-}
-} // namespace firelight::library
+#include "sqlite_user_library.hpp"
+
+#include <QSqlError>
+#include <QSqlQuery>
+#include <QThread>
+#include <qfileinfo.h>
+#include <spdlog/spdlog.h>
+#include <utility>
+
+namespace firelight::library {
+SqliteUserLibrary::SqliteUserLibrary(QString path, QString mainGameDirectory)
+    : m_mainGameDirectory(std::move(mainGameDirectory)),
+      m_databasePath(std::move(path)) {
+  m_settings.beginGroup("Library");
+  m_mainGameDirectory =
+      m_settings.value("MainGameDirectory", m_mainGameDirectory).toString();
+
+  QSqlQuery createRomFilesTable(getDatabase());
+  createRomFilesTable.prepare("CREATE TABLE IF NOT EXISTS rom_files("
+                              "id INTEGER PRIMARY KEY,"
+                              "file_path TEXT NOT NULL,"
+                              "file_size INTEGER NOT NULL,"
+                              "file_md5 TEXT NOT NULL,"
+                              "file_crc32 TEXT NOT NULL,"
+                              "in_archive INTEGER NOT NULL DEFAULT 0,"
+                              "archive_file_path TEXT,"
+                              "platform_id INTEGER NOT NULL,"
+                              "content_hash TEXT NOT NULL,"
+                              "firelight_rom_id INTEGER,"
+                              "created_at INTEGER NOT NULL);");
+
+  if (!createRomFilesTable.exec()) {
+    spdlog::error("Table creation failed: {}",
+                  createRomFilesTable.lastError().text().toStdString());
+  }
+
+  QSqlQuery createPatchFilesTable(getDatabase());
+  createPatchFilesTable.prepare("CREATE TABLE IF NOT EXISTS patch_files("
+                                "id INTEGER PRIMARY KEY,"
+                                "file_path TEXT UNIQUE NOT NULL,"
+                                "file_size INTEGER NOT NULL,"
+                                "file_md5 TEXT NOT NULL,"
+                                "file_crc32 TEXT NOT NULL,"
+                                "target_md5 TEXT,"
+                                "patched_md5 TEXT,"
+                                "patched_content_hash TEXT,"
+                                "in_archive INTEGER NOT NULL DEFAULT 0,"
+                                "archive_file_path TEXT,"
+                                "created_at INTEGER NOT NULL);");
+
+  if (!createPatchFilesTable.exec()) {
+    spdlog::error("Table creation failed: {}",
+                  createPatchFilesTable.lastError().text().toStdString());
+  }
+
+  QSqlQuery createEntriesTable(getDatabase());
+  createEntriesTable.prepare("CREATE TABLE IF NOT EXISTS entriesv1("
+                             "id INTEGER PRIMARY KEY,"
+                             "display_name TEXT NOT NULL,"
+                             "content_hash TEXT NOT NULL,"
+                             "platform_id INTEGER NOT NULL,"
+                             "active_save_slot INTEGER NOT NULL DEFAULT 1, "
+                             "hidden INTEGER NOT NULL DEFAULT 0, "
+                             "icon_1x1_source_url TEXT, "
+                             "icon_2x3_source_url TEXT,"
+                             "icon_92x43_source_url TEXT, "
+                             "boxart_front_source_url TEXT, "
+                             "boxart_back_source_url TEXT, "
+                             "clear_logo_source_url TEXT, "
+                             "hero_image_source_url TEXT, "
+                             "description TEXT, "
+                             "release_year INTEGER, "
+                             "developer TEXT, "
+                             "publisher TEXT, "
+                             "genres TEXT, "
+                             "region_ids TEXT, "
+                             "retroachievements_set_id INTEGER, "
+                             "created_at INTEGER NOT NULL);");
+
+  if (!createEntriesTable.exec()) {
+    spdlog::error("Table creation failed: {}",
+                  createEntriesTable.lastError().text().toStdString());
+  }
+
+  QSqlQuery createRunConfigurationsTable(getDatabase());
+  createRunConfigurationsTable.prepare(
+      "CREATE TABLE IF NOT EXISTS run_configurations("
+      "id INTEGER PRIMARY KEY,"
+      "type TEXT NOT NULL,"
+      "content_hash TEXT NOT NULL,"
+      "rom_id INTEGER NOT NULL,"
+      "patch_id INTEGER,"
+      "created_at INTEGER NOT NULL,"
+      "UNIQUE (type, rom_id, patch_id),"
+      "UNIQUE (type, rom_id));");
+
+  if (!createRunConfigurationsTable.exec()) {
+    spdlog::error("Table creation failed: {}",
+                  createEntriesTable.lastError().text().toStdString());
+  }
+
+  QSqlQuery createDirectoriesTable(getDatabase());
+  createDirectoriesTable.prepare(
+      "CREATE TABLE IF NOT EXISTS content_directoriesv1("
+      "id INTEGER PRIMARY KEY,"
+      "path TEXT UNIQUE NOT NULL,"
+      "num_files INTEGER NOT NULL DEFAULT 0,"
+      "num_content_files INTEGER NOT NULL DEFAULT 0,"
+      "last_modified INTEGER DEFAULT 0,"
+      "recursive INTEGER NOT NULL DEFAULT 1,"
+      "created_at INTEGER NOT NULL);");
+
+  if (!createDirectoriesTable.exec()) {
+    spdlog::error("Table creation failed: {}",
+                  createDirectoriesTable.lastError().text().toStdString());
+  }
+
+  QSqlQuery createSubdirectoriesTable(getDatabase());
+  createSubdirectoriesTable.prepare(
+      "CREATE TABLE IF NOT EXISTS subdirectories("
+      "id INTEGER PRIMARY KEY,"
+      "path TEXT NOT NULL,"
+      "num_files INTEGER NOT NULL DEFAULT 0,"
+      "num_content_files INTEGER NOT NULL DEFAULT 0,"
+      "last_modified INTEGER DEFAULT 0,"
+      "recursive INTEGER NOT NULL DEFAULT 1,"
+      "created_at INTEGER NOT NULL);");
+
+  if (!createSubdirectoriesTable.exec()) {
+    spdlog::error("Table creation failed: {}",
+                  createSubdirectoriesTable.lastError().text().toStdString());
+  }
+
+  QSqlQuery createFoldersTable(getDatabase());
+  createFoldersTable.prepare("CREATE TABLE IF NOT EXISTS folders("
+                             "id INTEGER PRIMARY KEY,"
+                             "display_name TEXT UNIQUE NOT NULL,"
+                             "description TEXT,"
+                             "icon_source_url TEXT,"
+                             "created_at INTEGER NOT NULL);");
+
+  if (!createFoldersTable.exec()) {
+    spdlog::error("Table creation failed: {}",
+                  createFoldersTable.lastError().text().toStdString());
+  }
+
+  QSqlQuery createFolderEntriesTable(getDatabase());
+  createFolderEntriesTable.prepare("CREATE TABLE IF NOT EXISTS folder_entries("
+                                   "folder_id INTEGER NOT NULL,"
+                                   "entry_id INTEGER NOT NULL,"
+                                   "created_at INTEGER NOT NULL,"
+                                   "UNIQUE (folder_id, entry_id));");
+
+  if (!createFolderEntriesTable.exec()) {
+    spdlog::error("Table creation failed: {}",
+                  createFolderEntriesTable.lastError().text().toStdString());
+  }
+
+  QSqlQuery createRomFileUniqueIndex(getDatabase());
+  createRomFileUniqueIndex.prepare(
+      "CREATE UNIQUE INDEX IF NOT EXISTS pathIdx ON rom_files(file_path);");
+
+  if (!createRomFileUniqueIndex.exec()) {
+    spdlog::error("Query failed: {}",
+                  createRomFileUniqueIndex.lastError().text().toStdString());
+  }
+
+  if (!m_mainGameDirectory.isEmpty()) {
+    WatchedDirectory main{.path = m_mainGameDirectory};
+    create(main);
+    setMainGameDirectory("");
+  }
+
+  connect(
+      this, &SqliteUserLibrary::romFileAdded, this,
+      [&](const int id, const QString &romPath, const int platformId,
+          const QString &contentHash) {
+        createRomRunConfiguration(id, romPath, platformId, contentHash);
+      },
+      Qt::DirectConnection);
+
+  connect(
+      this, &SqliteUserLibrary::romRunConfigurationCreated, this,
+      [&](const int id, const QString &romPath, const int platformId,
+          const QString &contentHash) {
+        if (auto entry = getEntryWithContentHash(contentHash)) {
+          if (entry->hidden) {
+            entry->hidden = false;
+            update(*entry);
+          }
+        } else {
+          auto newEntry =
+              Entry{.displayName = romPath.split("/").last(),
+                    .contentHash = contentHash,
+                    .platformId = static_cast<unsigned>(platformId)};
+          createEntry(newEntry);
+        }
+      },
+      Qt::DirectConnection);
+
+  connect(
+      this, &SqliteUserLibrary::romRunConfigurationDeleted, this,
+      [&](const QString &contentHash) {
+        if (const auto runConfigs = getRunConfigurations(contentHash);
+            runConfigs.empty()) {
+          if (auto entry = getEntryWithContentHash(contentHash)) {
+            entry->hidden = true;
+            update(*entry);
+            emit entryHidden(entry->id);
+          }
+        }
+      },
+      Qt::DirectConnection);
+}
+
+SqliteUserLibrary::~SqliteUserLibrary() {
+  m_settings.setValue("MainGameDirectory", m_mainGameDirectory);
+  for (const auto &name : QSqlDatabase::connectionNames()) {
+    if (name.startsWith(DATABASE_PREFIX)) {
+      QSqlDatabase::removeDatabase(name);
+    }
+  }
+}
+
+bool SqliteUserLibrary::create(FolderInfo &folder) {
+  QSqlQuery query(getDatabase());
+  query.prepare("INSERT INTO folders("
+                "display_name, "
+                "description, "
+                "icon_source_url, "
+                "created_at) VALUES"
+                "(:displayName, :description, :iconSourceUrl, :createdAt);");
+
+  query.bindValue(":displayName", QString::fromStdString(folder.displayName));
+  query.bindValue(":description", QString::fromStdString(folder.description));
+  query.bindValue(":iconSourceUrl",
+                  QString::fromStdString(folder.iconSourceUrl));
+  query.bindValue(":createdAt", QDateTime::currentSecsSinceEpoch());
+
+  if (!query.exec()) {
+    spdlog::error("Failed to create folder: {}",
+                  query.lastError().text().toStdString());
+    return false;
+  }
+
+  folder.id = query.lastInsertId().toInt();
+
+  return true;
+}
+
+bool SqliteUserLibrary::create(FolderEntryInfo &folderEntry) {
+  QSqlQuery query(getDatabase());
+  query.prepare("INSERT INTO folder_entries("
+                "folder_id, "
+                "entry_id, "
+                "created_at) VALUES"
+                "(:folderId, :entryId, :createdAt);");
+
+  query.bindValue(":folderId", folderEntry.folderId);
+  query.bindValue(":entryId", folderEntry.entryId);
+  query.bindValue(":createdAt", QDateTime::currentSecsSinceEpoch());
+
+  if (!query.exec()) {
+    spdlog::error("Failed to create folder entry: {}",
+                  query.lastError().text().toStdString());
+    return false;
+  }
+
+  emit entryAddedToFolder(folderEntry.folderId, folderEntry.entryId);
+  return true;
+}
+
+std::vector<FolderInfo>
+SqliteUserLibrary::listFolders(const FolderInfo filter) {
+  // TODO: Implement filtering
+
+  QSqlQuery query(getDatabase());
+  query.prepare("SELECT * FROM folders");
+
+  if (!query.exec()) {
+    spdlog::error("Failed to get folders: {}",
+                  query.lastError().text().toStdString());
+    return {};
+  }
+
+  std::vector<FolderInfo> folders;
+  while (query.next()) {
+    folders.emplace_back(FolderInfo{
+        .id = query.value("id").toInt(),
+        .displayName = query.value("display_name").toString().toStdString(),
+        .description = query.value("description").toString().toStdString(),
+        .iconSourceUrl =
+            query.value("icon_source_url").toString().toStdString(),
+        .createdAt = query.value("created_at").toULongLong()});
+  }
+
+  return folders;
+}
+
+bool SqliteUserLibrary::deleteFolder(int folderId) {
+  QSqlQuery query(getDatabase());
+  query.prepare("DELETE FROM folders WHERE id = :folderId;");
+  query.bindValue(":folderId", folderId);
+
+  if (!query.exec()) {
+    spdlog::error("Failed to delete folder with ID {}: {}", folderId,
+                  query.lastError().text().toStdString());
+    return false;
+  }
+
+  query.finish();
+
+  // Also delete all entries in the folder_entries table
+  QSqlQuery deleteEntriesQuery(getDatabase());
+  deleteEntriesQuery.prepare(
+      "DELETE FROM folder_entries WHERE folder_id = :folderId;");
+  deleteEntriesQuery.bindValue(":folderId", folderId);
+
+  if (!deleteEntriesQuery.exec()) {
+    spdlog::error("Failed to delete entries for folder ID {}: {}", folderId,
+                  deleteEntriesQuery.lastError().text().toStdString());
+    return false;
+  }
+
+  return true;
+}
+
+bool SqliteUserLibrary::update(FolderInfo &folder) {
+  if (folder.id <= 0) {
+    spdlog::error("Cannot update folder with invalid ID: {}", folder.id);
+    return false;
+  }
+
+  QSqlQuery query(getDatabase());
+  query.prepare("UPDATE folders SET "
+                "display_name = :displayName, "
+                "description = :description, "
+                "icon_source_url = :iconSourceUrl "
+                "WHERE id = :folderId;");
+
+  query.bindValue(":folderId", folder.id);
+  query.bindValue(":displayName", QString::fromStdString(folder.displayName));
+  query.bindValue(":description", QString::fromStdString(folder.description));
+  query.bindValue(":iconSourceUrl",
+                  QString::fromStdString(folder.iconSourceUrl));
+
+  if (!query.exec() || query.numRowsAffected() == 0) {
+    spdlog::error("Failed to update folder with ID {}: {}", folder.id,
+                  query.lastError().text().toStdString());
+    return false;
+  }
+
+  return true;
+}
+
+bool SqliteUserLibrary::deleteFolderEntry(FolderEntryInfo &info) {
+  QSqlQuery query(getDatabase());
+  query.prepare("DELETE FROM folder_entries WHERE folder_id = :folderId AND "
+                "entry_id = :entryId;");
+  query.bindValue(":folderId", info.folderId);
+  query.bindValue(":entryId", info.entryId);
+
+  if (!query.exec()) {
+    spdlog::error("Failed to delete folder entry: {}",
+                  query.lastError().text().toStdString());
+    return false;
+  }
+
+  return true;
+}
+
+bool SqliteUserLibrary::update(Entry &entry) {
+  QSqlQuery query(getDatabase());
+  query.prepare("UPDATE entriesv1 SET "
+                "display_name = :displayName, "
+                "active_save_slot = :activeSaveSlot, "
+                "hidden = :hidden WHERE id = :id;");
+
+  query.bindValue(":id", entry.id);
+  query.bindValue(":displayName", entry.displayName);
+  query.bindValue(":activeSaveSlot", entry.activeSaveSlot);
+  query.bindValue(":hidden", entry.hidden ? 1 : 0);
+  if (!query.exec() || query.numRowsAffected() == 0) {
+    spdlog::error("Failed to update entry with ID {}: {}", entry.id,
+                  query.lastError().text().toStdString());
+    return false;
+  }
+
+  return true;
+}
+
+void SqliteUserLibrary::setMainGameDirectory(const QString &directory) {
+  auto temp = directory;
+
+  if (temp.startsWith("file://")) {
+    temp = temp.remove(0, 7);
+  }
+  if (temp.startsWith("/")) {
+    temp = temp.remove(0, 1);
+  }
+
+  if (temp == m_mainGameDirectory) {
+    return;
+  }
+
+  m_mainGameDirectory = temp;
+  m_settings.setValue("MainGameDirectory", m_mainGameDirectory);
+  emit mainGameDirectoryChanged(m_mainGameDirectory);
+}
+
+bool SqliteUserLibrary::deleteContentDirectory(int id) {
+  QSqlQuery selectQuery(getDatabase());
+  selectQuery.prepare("SELECT * FROM content_directoriesv1 WHERE id = :id;");
+  selectQuery.bindValue(":id", id);
+
+  if (!selectQuery.exec()) {
+    spdlog::error("Failed to get content directory with ID {}: {}", id,
+                  selectQuery.lastError().text().toStdString());
+    return false;
+  }
+
+  if (!selectQuery.next()) {
+    return true;
+  }
+
+  const auto path = selectQuery.value("path").toString();
+  selectQuery.finish();
+
+  QSqlQuery query(getDatabase());
+  query.prepare("DELETE FROM content_directoriesv1 WHERE id = :id;");
+
+  query.bindValue(":id", id);
+  if (!query.exec()) {
+    spdlog::error("Failed to delete content directory with ID {}: {}", id,
+                  query.lastError().text().toStdString());
+    return false;
+  }
+
+  for (const auto &rom : getRomFiles()) {
+    auto romPath = QString::fromStdString(rom.m_filePath);
+    if (rom.m_inArchive) {
+      romPath = QString::fromStdString(rom.m_archivePathName);
+    }
+
+    if (romPath.startsWith(path)) {
+      auto found = false;
+      auto contentPaths = getWatchedDirectories();
+      for (const auto &contentPath : contentPaths) {
+        if (romPath.startsWith(contentPath.path)) {
+          found = true;
+          break;
+        }
+      }
+
+      if (!found) {
+        deleteRomFile(rom.m_id);
+      }
+    }
+  }
+
+  emit watchedDirectoryRemoved(id, path);
+  return true;
+}
+
+QString SqliteUserLibrary::getMainGameDirectory() {
+  return m_mainGameDirectory;
+}
+
+bool SqliteUserLibrary::create(RomFileInfo &romFile) {
+  const QString queryString = "INSERT INTO rom_files ("
+                              "file_path, "
+                              "file_size, "
+                              "file_md5, "
+                              "file_crc32,"
+                              "in_archive, "
+                              "archive_file_path, "
+                              "platform_id, "
+                              "content_hash, "
+                              "created_at) VALUES"
+                              "(:filePath, :fileSize, :fileMd5, :fileCrc32, "
+                              ":inArchive, :archiveFilePath, :platformId, "
+                              ":contentHash, :createdAt);";
+  QSqlQuery query(getDatabase());
+  query.prepare(queryString);
+  query.bindValue(":filePath", QString::fromStdString(romFile.m_filePath));
+  query.bindValue(":fileSize", QVariant::fromValue(romFile.m_fileSizeBytes));
+  query.bindValue(":fileMd5", QString::fromStdString(romFile.m_fileMd5));
+  query.bindValue(":fileCrc32", QString::fromStdString(romFile.m_fileCrc32));
+  query.bindValue(":inArchive", romFile.m_inArchive);
+  query.bindValue(":archiveFilePath",
+                  QString::fromStdString(romFile.m_archivePathName));
+  query.bindValue(":platformId", romFile.m_platformId);
+  query.bindValue(":contentHash",
+                  QString::fromStdString(romFile.m_contentHash));
+  query.bindValue(":createdAt",
+                  QVariant::fromValue(std::chrono::duration_cast<std::chrono::milliseconds>(
+                      std::chrono::system_clock::now().time_since_epoch())
+                      .count()));
+
+  if (!query.exec()) {
+    spdlog::error("Failed to add rom file with path {}: {}", romFile.m_filePath,
+                  query.lastError().text().toStdString());
+    return false;
+  }
+
+  romFile.m_id = query.lastInsertId().toInt();
+
+  emit romFileAdded(romFile.m_id, QString::fromStdString(romFile.m_filePath),
+                    romFile.m_platformId,
+                    QString::fromStdString(romFile.m_contentHash));
+  return true;
+}
+
+std::optional<RomFileInfo> SqliteUserLibrary::getRomFileWithPathAndSize(
+    const QString &filePath, const size_t fileSizeBytes, const bool inArchive) {
+  const QString queryString =
+      "SELECT * FROM rom_files WHERE file_path = :filePath AND file_size = "
+      ":fileSize AND in_archive = :inArchive;";
+  QSqlQuery query(getDatabase());
+  query.prepare(queryString);
+  query.bindValue(":filePath", filePath);
+  query.bindValue(":fileSize", QVariant::fromValue(fileSizeBytes));
+  query.bindValue(":inArchive", inArchive);
+
+  if (!query.exec()) {
+    spdlog::error("Failed to get rom file with path {}: {}",
+                  filePath.toStdString(),
+                  query.lastError().text().toStdString());
+  }
+
+  if (!query.next()) {
+    return std::nullopt;
+  }
+
+  return {RomFileInfo{
+      .m_id = query.value("id").toInt(),
+      .m_fileSizeBytes =
+          static_cast<size_t>(query.value("file_size").toLongLong()),
+      .m_filePath = query.value("file_path").toString().toStdString(),
+      .m_fileMd5 = query.value("file_md5").toString().toStdString(),
+      .m_inArchive = query.value("in_archive").toBool(),
+      .m_archivePathName =
+          query.value("archive_file_path").toString().toStdString(),
+      .m_platformId = query.value("platform_id").toInt(),
+      .m_contentHash = query.value("content_hash").toString().toStdString(),
+  }};
+}
+bool SqliteUserLibrary::deleteRomFile(int id) {
+  QSqlQuery query(getDatabase());
+  query.prepare("SELECT * FROM rom_files WHERE id = :id;");
+  query.bindValue(":id", id);
+
+  if (!query.exec()) {
+    spdlog::error("Failed to get rom file with ID {}: {}", id,
+                  query.lastError().text().toStdString());
+    return false;
+  }
+
+  if (!query.next()) {
+    return true;
+  }
+
+  const auto contentHash = query.value("content_hash").toString();
+  query.finish();
+
+  QSqlQuery deleteQuery(getDatabase());
+  deleteQuery.prepare("DELETE FROM rom_files WHERE id = :id;");
+  deleteQuery.bindValue(":id", id);
+
+  if (!deleteQuery.exec()) {
+    spdlog::error("Failed to delete rom file with ID {}: {}", id,
+                  deleteQuery.lastError().text().toStdString());
+    return false;
+  }
+
+  // Also delete any run configurations associated with this rom file
+  QSqlQuery deleteRunConfigsQuery(getDatabase());
+  deleteRunConfigsQuery.prepare("DELETE FROM run_configurations WHERE type = "
+                                "\"rom\" AND rom_id = :romId;");
+  deleteRunConfigsQuery.bindValue(":romId", id);
+
+  if (!deleteRunConfigsQuery.exec()) {
+    spdlog::error("Failed to delete run configurations for rom file ID {}: {} ",
+                  id, deleteRunConfigsQuery.lastError().text().toStdString());
+    return false;
+  }
+
+  emit romRunConfigurationDeleted(contentHash);
+  emit romFileDeleted(id);
+  return true;
+}
+
+std::vector<Entry> SqliteUserLibrary::getEntries(int offset, int limit) {
+  const QString queryString = R"(
+            SELECT e.*,
+                   CASE
+                       WHEN EXISTS (SELECT 1 FROM rom_files rf WHERE rf.content_hash = e.content_hash)
+                       THEN 1
+                       ELSE 0
+                   END AS has_rom
+            FROM entriesv1 e
+            ORDER BY e.display_name ASC;
+        )";
+
+  QSqlQuery query(getDatabase());
+  query.prepare(queryString);
+
+  if (!query.exec()) {
+    spdlog::error("Failed to get entries: {}",
+                  query.lastError().text().toStdString());
+    return {};
+  }
+
+  std::vector<Entry> entries;
+
+  while (query.next()) {
+    // Get the entry ID
+    int entryId = query.value("id").toInt();
+    // Query for folder IDs for this entry
+    // QSqlQuery folderQuery(getDatabase());
+    // folderQuery.prepare("SELECT folder_id FROM folder_entries WHERE entry_id
+    // = :entryId;"); folderQuery.bindValue(":entryId", entryId);
+    // std::vector<int> folderIds;
+    // if (folderQuery.exec()) {
+    //   while (folderQuery.next()) {
+    //     folderIds.push_back(folderQuery.value("folder_id").toInt());
+    //   }
+    // } else {
+    //   spdlog::error("Failed to get folder IDs for entry {}: {}", entryId,
+    //   folderQuery.lastError().text().toStdString());
+    // }
+
+    entries.emplace_back(Entry{
+        .id = entryId,
+        .displayName = query.value("display_name").toString(),
+        .contentHash = query.value("content_hash").toString(),
+        .platformId = query.value("platform_id").toUInt(),
+        .activeSaveSlot = query.value("active_save_slot").toUInt(),
+        // TODO
+        .hidden = query.value("hidden").toBool(),
+        .icon1x1SourceUrl = query.value("icon_1x1_source_url").toString(),
+        .boxartFrontSourceUrl =
+            query.value("boxart_front_source_url").toString(),
+        .boxartBackSourceUrl = query.value("boxart_back_source_url").toString(),
+        .description = query.value("description").toString(),
+        .releaseYear = query.value("release_year").toUInt(),
+        .developer = query.value("developer").toString(),
+        .publisher = query.value("publisher").toString(),
+        .genres = query.value("genres").toString(),
+        .regionIds = query.value("region_ids").toString(),
+        .retroachievementsSetId =
+            query.value("retroachievements_set_id").toUInt(),
+        .createdAt = query.value("created_at").toUInt()});
+  }
+
+  query.finish();
+
+  for (auto &entry : entries) {
+    // Get folder IDs for each entry
+    QSqlQuery folderQuery(getDatabase());
+    folderQuery.prepare(
+        "SELECT folder_id FROM folder_entries WHERE entry_id = :entryId;");
+    folderQuery.bindValue(":entryId", entry.id);
+
+    if (folderQuery.exec()) {
+      while (folderQuery.next()) {
+        entry.folderIds.push_back(folderQuery.value("folder_id").toInt());
+      }
+    } else {
+      spdlog::error("Failed to get folder IDs for entry {}: {}", entry.id,
+                    folderQuery.lastError().text().toStdString());
+    }
+  }
+
+  return entries;
+}
+
+std::optional<Entry> SqliteUserLibrary::getEntry(const int entryId) {
+  const QString queryString =
+      "SELECT * FROM entriesv1 WHERE id = :entryId LIMIT 1;";
+  QSqlQuery query(getDatabase());
+  query.prepare(queryString);
+  query.bindValue(":entryId", entryId);
+
+  if (!query.exec()) {
+    spdlog::error("Failed to get entry: {}",
+                  query.lastError().text().toStdString());
+    return {};
+  }
+
+  if (!query.next()) {
+    spdlog::error("Failed to get entry: {}",
+                  query.lastError().text().toStdString());
+    return {};
+  }
+
+  auto entry = Entry{
+      .id = query.value("id").toInt(),
+      .displayName = query.value("display_name").toString(),
+      .contentHash = query.value("content_hash").toString(),
+      .platformId = query.value("platform_id").toUInt(),
+      .activeSaveSlot = query.value("active_save_slot").toUInt(),
+      .hidden = query.value("hidden").toBool(),
+      .icon1x1SourceUrl = query.value("icon_1x1_source_url").toString(),
+      .boxartFrontSourceUrl = query.value("boxart_front_source_url").toString(),
+      .boxartBackSourceUrl = query.value("boxart_back_source_url").toString(),
+      .description = query.value("description").toString(),
+      .releaseYear = query.value("release_year").toUInt(),
+      .developer = query.value("developer").toString(),
+      .publisher = query.value("publisher").toString(),
+      .genres = query.value("genres").toString(),
+      .regionIds = query.value("region_ids").toString(),
+      .retroachievementsSetId =
+          query.value("retroachievements_set_id").toUInt(),
+      .createdAt = query.value("created_at").toUInt()};
+
+  query.finish();
+
+  QSqlQuery folderQuery(getDatabase());
+  folderQuery.prepare(
+      "SELECT folder_id FROM folder_entries WHERE entry_id = :entryId;");
+  folderQuery.bindValue(":entryId", entry.id);
+
+  if (folderQuery.exec()) {
+    while (folderQuery.next()) {
+      entry.folderIds.push_back(folderQuery.value("folder_id").toInt());
+    }
+  } else {
+    spdlog::error("Failed to get folder IDs for entry {}: {}", entry.id,
+                  folderQuery.lastError().text().toStdString());
+  }
+
+  return entry;
+}
+
+std::optional<Entry>
+SqliteUserLibrary::getEntryWithContentHash(const QString &contentHash) {
+  const QString queryString =
+      "SELECT * FROM entriesv1 WHERE content_hash = :contentHash LIMIT 1;";
+  QSqlQuery query(getDatabase());
+  query.prepare(queryString);
+  query.bindValue(":contentHash", contentHash);
+
+  if (!query.exec()) {
+    spdlog::error("Failed to get entry with content hash {}: {}",
+                  contentHash.toStdString(),
+                  query.lastError().text().toStdString());
+    return {};
+  }
+
+  if (!query.next()) {
+    return {};
+  }
+
+  auto entry = Entry{
+      .id = query.value("id").toInt(),
+      .displayName = query.value("display_name").toString(),
+      .contentHash = query.value("content_hash").toString(),
+      .platformId = query.value("platform_id").toUInt(),
+      .activeSaveSlot = query.value("active_save_slot").toUInt(),
+      .hidden = query.value("hidden").toBool(),
+      .icon1x1SourceUrl = query.value("icon_1x1_source_url").toString(),
+      .boxartFrontSourceUrl = query.value("boxart_front_source_url").toString(),
+      .boxartBackSourceUrl = query.value("boxart_back_source_url").toString(),
+      .description = query.value("description").toString(),
+      .releaseYear = query.value("release_year").toUInt(),
+      .developer = query.value("developer").toString(),
+      .publisher = query.value("publisher").toString(),
+      .genres = query.value("genres").toString(),
+      .regionIds = query.value("region_ids").toString(),
+      .retroachievementsSetId =
+          query.value("retroachievements_set_id").toUInt(),
+      .createdAt = query.value("created_at").toUInt()};
+
+  query.finish();
+
+  QSqlQuery folderQuery(getDatabase());
+  folderQuery.prepare(
+      "SELECT folder_id FROM folder_entries WHERE entry_id = :entryId;");
+  folderQuery.bindValue(":entryId", entry.id);
+
+  if (folderQuery.exec()) {
+    while (folderQuery.next()) {
+      entry.folderIds.push_back(folderQuery.value("folder_id").toInt());
+    }
+  } else {
+    spdlog::error("Failed to get folder IDs for entry {}: {}", entry.id,
+                  folderQuery.lastError().text().toStdString());
+  }
+
+  return entry;
+}
+
+std::vector<RunConfiguration>
+SqliteUserLibrary::getRunConfigurations(const QString &contentHash) {
+  const auto queryString =
+      "SELECT * FROM run_configurations WHERE content_hash = :contentHash;";
+  QSqlQuery query(getDatabase());
+  query.prepare(queryString);
+
+  query.bindValue(":contentHash", contentHash);
+  if (!query.exec()) {
+    spdlog::error("Failed to get run configurations: {}",
+                  query.lastError().text().toStdString());
+  }
+
+  std::vector<RunConfiguration> runConfigurations;
+  while (query.next()) {
+    RunConfiguration runConfiguration{
+        .id = query.value("id").toInt(),
+        .type = query.value("type").toString().toStdString(),
+        .contentHash = contentHash.toStdString(),
+        .romId = query.value("rom_id").toInt(),
+        .patchId = query.value("patch_id").toInt(),
+        .createdAt = query.value("created_at").toUInt()};
+
+    runConfigurations.push_back(runConfiguration);
+  }
+
+  return runConfigurations;
+}
+
+void SqliteUserLibrary::doStuffWithRunConfigurations() {
+  // Get all roms, make sure a run configuration exists
+  // Get all patches, see if we have a match, if so, create a run configuration
+  // Get all run configurations, make sure that the roms and patches exist
+
+  auto romFiles = getRomFiles();
+  for (auto &romFile : romFiles) {
+    auto path =
+        romFile.m_inArchive ? romFile.m_archivePathName : romFile.m_filePath;
+
+    QFileInfo info(QString::fromStdString(path));
+    if (!info.exists()) {
+
+      continue;
+    }
+
+    createRomRunConfiguration(romFile.m_id, QString::fromStdString(path),
+                              romFile.m_platformId,
+                              QString::fromStdString(romFile.m_contentHash));
+  }
+}
+
+std::vector<RomFileInfo>
+SqliteUserLibrary::getRomFilesWithContentHash(const QString &contentHash) {
+  const QString queryString =
+      "SELECT * FROM rom_files WHERE content_hash = :contentHash;";
+  QSqlQuery query(getDatabase());
+  query.prepare(queryString);
+  query.bindValue(":contentHash", contentHash);
+
+  if (!query.exec()) {
+    spdlog::error("Failed to get rom files with content hash {}: {}",
+                  contentHash.toStdString(),
+                  query.lastError().text().toStdString());
+  }
+
+  std::vector<RomFileInfo> romFiles;
+
+  while (query.next()) {
+    romFiles.emplace_back(RomFileInfo{
+        .m_id = query.value("id").toInt(),
+        .m_fileSizeBytes =
+            static_cast<size_t>(query.value("file_size").toLongLong()),
+        .m_filePath = query.value("file_path").toString().toStdString(),
+        .m_fileMd5 = query.value("file_md5").toString().toStdString(),
+        .m_inArchive = query.value("in_archive").toBool(),
+        .m_archivePathName =
+            query.value("archive_file_path").toString().toStdString(),
+        .m_platformId = query.value("platform_id").toInt(),
+        .m_contentHash = query.value("content_hash").toString().toStdString(),
+    });
+  }
+
+  return romFiles;
+}
+
+std::vector<RomFileInfo> SqliteUserLibrary::getRomFiles() {
+  const QString queryString = "SELECT * FROM rom_files;";
+  QSqlQuery query(getDatabase());
+  query.prepare(queryString);
+
+  if (!query.exec()) {
+    spdlog::error("Failed to get rom files: {}",
+                  query.lastError().text().toStdString());
+  }
+
+  std::vector<RomFileInfo> romFiles;
+
+  while (query.next()) {
+    romFiles.emplace_back(RomFileInfo{
+        .m_id = query.value("id").toInt(),
+        .m_fileSizeBytes =
+            static_cast<size_t>(query.value("file_size").toLongLong()),
+        .m_filePath = query.value("file_path").toString().toStdString(),
+        .m_fileMd5 = query.value("file_md5").toString().toStdString(),
+        .m_inArchive = query.value("in_archive").toBool(),
+        .m_archivePathName =
+            query.value("archive_file_path").toString().toStdString(),
+        .m_platformId = query.value("platform_id").toInt(),
+        .m_contentHash = query.value("content_hash").toString().toStdString(),
+    });
+  }
+
+  return romFiles;
+}
+
+std::optional<RomFileInfo> SqliteUserLibrary::getRomFile(int id) {
+  auto queryString = "SELECT * FROM rom_files WHERE id = :id LIMIT 1;";
+  QSqlQuery query(getDatabase());
+  query.prepare(queryString);
+  query.bindValue(":id", id);
+
+  if (!query.exec()) {
+    spdlog::error("Failed to get rom file with id {}: {}", id,
+                  query.lastError().text().toStdString());
+  }
+
+  if (!query.next()) {
+    return std::nullopt;
+  }
+
+  return RomFileInfo{
+      .m_id = query.value("id").toInt(),
+      .m_fileSizeBytes =
+          static_cast<size_t>(query.value("file_size").toLongLong()),
+      .m_filePath = query.value("file_path").toString().toStdString(),
+      .m_fileMd5 = query.value("file_md5").toString().toStdString(),
+      .m_inArchive = query.value("in_archive").toBool(),
+      .m_archivePathName =
+          query.value("archive_file_path").toString().toStdString(),
+      .m_platformId = query.value("platform_id").toInt(),
+      .m_contentHash = query.value("content_hash").toString().toStdString(),
+  };
+}
+std::optional<PatchFile> SqliteUserLibrary::getPatchFile(int id) {
+  auto queryString = "SELECT * FROM patch_files WHERE id = :id LIMIT 1;";
+  QSqlQuery query(getDatabase());
+  query.prepare(queryString);
+  query.bindValue(":id", id);
+
+  if (!query.exec()) {
+    spdlog::error("Failed to get patch file with id {}: {}", id,
+                  query.lastError().text().toStdString());
+  }
+
+  if (!query.next()) {
+    return std::nullopt;
+  }
+
+  PatchFile patchFile;
+  patchFile.m_filePath = query.value("file_path").toString().toStdString();
+  patchFile.m_fileSize = query.value("file_size").toInt();
+  patchFile.m_fileMd5 = query.value("file_md5").toString().toStdString();
+
+  return {patchFile};
+}
+
+void SqliteUserLibrary::create(PatchFile &file) {
+  const QString queryString =
+      "INSERT OR IGNORE INTO patch_files ("
+      "file_path, "
+      "file_size, "
+      "file_md5, "
+      "file_crc32, "
+      "target_md5, "
+      "patched_md5, "
+      "patched_content_hash, "
+      "in_archive, "
+      "archive_file_path, "
+      "created_at) VALUES"
+      "(:filePath, :fileSize, :fileMd5, :fileCrc32, :targetMd5, "
+      ":patchedMd5, "
+      ":patchedContentHash, :inArchive, :archiveFilePath, :createdAt);";
+  QSqlQuery query(getDatabase());
+  query.prepare(queryString);
+  query.bindValue(":filePath", QString::fromStdString(file.m_filePath));
+  query.bindValue(":fileSize", QVariant::fromValue(file.m_fileSize));
+  query.bindValue(":fileMd5", QString::fromStdString(file.m_fileMd5));
+  query.bindValue(":fileCrc32", QString::fromStdString(file.m_fileCrc32));
+  query.bindValue(":targetMd5", QString::fromStdString(file.m_targetFileMd5));
+  query.bindValue(":patchedMd5", QString::fromStdString(file.m_patchedMd5));
+  query.bindValue(":patchedContentHash",
+                  QString::fromStdString(file.m_patchedContentHash));
+  query.bindValue(":inArchive", file.m_inArchive);
+  query.bindValue(":archiveFilePath",
+                  QString::fromStdString(file.m_archiveFilePath));
+  query.bindValue(":createdAt",
+                  QVariant::fromValue(std::chrono::duration_cast<std::chrono::milliseconds>(
+                      std::chrono::system_clock::now().time_since_epoch())
+                      .count()));
+
+  if (!query.exec()) {
+    spdlog::error("Failed to add patch file with path {}: {}", file.m_filePath,
+                  query.lastError().text().toStdString());
+  }
+}
+
+std::optional<PatchFile> SqliteUserLibrary::getPatchFileWithPathAndSize(
+    const QString &filePath, size_t fileSizeBytes, bool inArchive) {}
+
+std::vector<PatchFile> SqliteUserLibrary::getPatchFiles() {}
+
+std::vector<WatchedDirectory> SqliteUserLibrary::getWatchedDirectories() {
+  const QString queryString = "SELECT * FROM content_directoriesv1;";
+  QSqlQuery query(getDatabase());
+  query.prepare(queryString);
+
+  if (!query.exec()) {
+    spdlog::error("Failed to get directories: {}",
+                  query.lastError().text().toStdString());
+  }
+
+  std::vector<WatchedDirectory> directories;
+
+  while (query.next()) {
+    directories.emplace_back(WatchedDirectory{
+        .id = query.value("id").toInt(),
+        .path = query.value("path").toString(),
+        .numFiles = query.value("num_files").toInt(),
+        .numContentFiles = query.value("num_content_files").toInt(),
+        .lastModified = QDateTime::fromMSecsSinceEpoch(
+            query.value("last_modified").toUInt()),
+        .recursive = query.value("recursive").toBool(),
+        .createdAt = query.value("created_at").toUInt()});
+  }
+
+  return directories;
+}
+
+bool SqliteUserLibrary::create(WatchedDirectory &directory) {
+  const QString queryString = "INSERT OR IGNORE INTO content_directoriesv1 ("
+                              "path, "
+                              "created_at) VALUES"
+                              "(:path, :createdAt);";
+  QSqlQuery query(getDatabase());
+  query.prepare(queryString);
+  query.bindValue(":path", directory.path);
+  query.bindValue(":createdAt",
+                  QVariant::fromValue(std::chrono::duration_cast<std::chrono::milliseconds>(
+                      std::chrono::system_clock::now().time_since_epoch())
+                      .count()));
+
+  if (!query.exec()) {
+    spdlog::error("Failed to add directory with path {}: {}",
+                  directory.path.toStdString(),
+                  query.lastError().text().toStdString());
+    return false;
+  }
+
+  if (query.numRowsAffected() == 0) {
+    return false;
+  }
+
+  directory.id = query.lastInsertId().toInt();
+  emit watchedDirectoryAdded(directory.id, directory.path);
+  return true;
+}
+
+bool SqliteUserLibrary::update(const WatchedDirectory &directory) {
+  QSqlQuery selectQuery(getDatabase());
+  selectQuery.prepare("SELECT * FROM content_directoriesv1 WHERE id = :id;");
+  selectQuery.bindValue(":id", directory.id);
+
+  if (!selectQuery.exec()) {
+    spdlog::error("Failed to get content directory with ID {}: {}",
+                  directory.id, selectQuery.lastError().text().toStdString());
+    return false;
+  }
+
+  if (!selectQuery.next()) {
+    return true;
+  }
+
+  const auto oldPath = selectQuery.value("path").toString();
+  selectQuery.finish();
+
+  QSqlQuery q(getDatabase());
+  q.prepare("UPDATE content_directoriesv1 SET path = :path WHERE id = :id");
+  q.bindValue(":path", directory.path);
+  q.bindValue(":id", directory.id);
+
+  if (!q.exec()) {
+    spdlog::error("Failed to update watched directory: {}",
+                  q.lastError().text().toStdString());
+    return false;
+  }
+
+  emit watchedDirectoryUpdated(directory.id, oldPath, directory.path);
+  return true;
+}
+
+void SqliteUserLibrary::createRomRunConfiguration(const int romId,
+                                                  const QString &path,
+                                                  const int platformId,
+                                                  const QString &contentHash) {
+  const QString insertQueryString =
+      "INSERT OR IGNORE INTO run_configurations "
+      "(type, content_hash, rom_id, created_at) "
+      "VALUES (:type, :contentHash, :romId, :createdAt);";
+
+  QSqlQuery query(getDatabase());
+  query.prepare(insertQueryString);
+
+  query.bindValue(":type", "rom");
+  query.bindValue(":contentHash", contentHash);
+  query.bindValue(":romId", romId);
+  query.bindValue(":createdAt",
+                  QDateTime::currentSecsSinceEpoch()); // Current timestamp
+
+  if (!query.exec()) {
+    spdlog::error("Failed to create run configuration: {}",
+                  query.lastError().text().toStdString());
+  }
+
+  emit romRunConfigurationCreated(query.lastInsertId().toInt(), path,
+                                  platformId, contentHash);
+}
+
+bool SqliteUserLibrary::createEntry(Entry &entry) {
+  QSqlQuery selectQuery(getDatabase());
+  selectQuery.prepare(
+      "SELECT * FROM entriesv1 WHERE content_hash = :contentHash;");
+  selectQuery.bindValue(":contentHash", entry.contentHash);
+  if (!selectQuery.exec()) {
+    spdlog::error("Failed to check for existing entry with content hash {}: {}",
+                  entry.contentHash.toStdString(),
+                  selectQuery.lastError().text().toStdString());
+    return false;
+  }
+
+  if (selectQuery.next()) {
+    spdlog::debug(
+        "Entry with content hash {} already exists, skipping creation",
+        entry.contentHash.toStdString());
+
+    // const QString updateQueryString = "UPDATE entriesv1 SET "
+    //                                   "hidden = :hidden WHERE id = :id;";
+    // QSqlQuery updateQuery(getDatabase());
+    // updateQuery.prepare(updateQueryString);
+    // updateQuery.bindValue(":hidden", false);
+    //
+    // if (!updateQuery.exec()) {
+    //   spdlog::error("Failed to add entry with content hash {}: {}",
+    //                 entry.contentHash.toStdString(),
+    //                 updateQuery.lastError().text().toStdString());
+    //   return false;
+    // }
+
+    // entry.hidden = false;
+    // selectQuery.finish();
+    // update(entry);
+
+    return false;
+  }
+
+  const QString entryQueryString =
+      "INSERT INTO entriesv1 ("
+      "display_name, "
+      "content_hash, "
+      "platform_id, "
+      "created_at) VALUES"
+      "(:displayName, :contentHash, :platformId, :createdAt);";
+  QSqlQuery entryQuery(getDatabase());
+  entryQuery.prepare(entryQueryString);
+  entryQuery.bindValue(":displayName", entry.displayName);
+  entryQuery.bindValue(":contentHash", entry.contentHash);
+  entryQuery.bindValue(":platformId", entry.platformId);
+  entryQuery.bindValue(":createdAt",
+                       QVariant::fromValue(std::chrono::duration_cast<std::chrono::milliseconds>(
+                           std::chrono::system_clock::now().time_since_epoch())
+                           .count()));
+
+  if (!entryQuery.exec()) {
+    spdlog::error("Failed to add entry with content hash {}: {}",
+                  entry.contentHash.toStdString(),
+                  entryQuery.lastError().text().toStdString());
+    return false;
+  }
+
+  entry.id = entryQuery.lastInsertId().toInt();
+  emit entryCreated(entryQuery.lastInsertId().toInt(), entry.contentHash);
+  return true;
+}
+
+QSqlDatabase SqliteUserLibrary::getDatabase() const {
+  const auto name =
+      DATABASE_PREFIX +
+      QString::number(reinterpret_cast<quint64>(QThread::currentThread()), 16);
+  if (QSqlDatabase::contains(name)) {
+    return QSqlDatabase::database(name);
+  }
+
+  spdlog::debug("Database connection with name {} does not exist; creating",
+                name.toStdString());
+  auto db = QSqlDatabase::addDatabase("QSQLITE", name);
+  db.setDatabaseName(m_databasePath);
+  db.open();
+  return db;
+}
+} // namespace firelight::library