
#include "rom_file.hpp"

#include <QFile>
#include <archive.h>
#include <archive_entry.h>
#include <qcryptographichash.h>
#include <rcheevos/rc_hash.h>
#include <spdlog/spdlog.h>
#include <zlib.h>

#include "../platform_metadata.hpp"

namespace firelight::library {
RomFile::RomFile(const QString &path) : m_filePath(path) {
  m_suffix = path.right(path.length() - (path.lastIndexOf('.') + 1)).toLower();

  m_platformId =
      PlatformMetadata::getIdFromFileExtension(m_suffix.toStdString());
  if (m_platformId == PlatformMetadata::PLATFORM_ID_UNKNOWN) {
    return;
    // TODO: check for other stuff later.
  }

  QFile file(path);
  if (!file.open(QIODevice::ReadOnly)) {
    return;
  }

  const auto bytes = file.readAll();
  file.close();

  m_fileSizeBytes = bytes.size();
  m_fileMd5 =
      QCryptographicHash::hash(bytes, QCryptographicHash::Algorithm::Md5)
          .toHex();

  const auto crc = crc32(0L, nullptr, 0);
  m_fileCrc32 = QString::number(
      crc32(crc, reinterpret_cast<const Bytef *>(bytes.data()), bytes.size()));

  generateContentBytesAndHash(bytes);
  m_isValid = !m_contentHash.isEmpty();
}

RomFile::RomFile(const QString &filename, const char *data, const size_t size,
                 const QString &archivePathName)
    : m_filePath(filename) {
  if (!archivePathName.isEmpty()) {
    m_archivePathName = archivePathName;
    m_inArchive = true;
  }

  m_suffix = filename.right(filename.length() - (filename.lastIndexOf('.') + 1))
                 .toLower();

  m_platformId =
      PlatformMetadata::getIdFromFileExtension(m_suffix.toStdString());
  if (m_platformId == PlatformMetadata::PLATFORM_ID_UNKNOWN) {
    // TODO: check for other stuff later.
  }

  const auto bytes = QByteArray::fromRawData(data, size);

  m_fileSizeBytes = bytes.size();
  m_fileMd5 =
      QCryptographicHash::hash(bytes, QCryptographicHash::Algorithm::Md5)
          .toHex();

  const auto crc = crc32(0L, nullptr, 0);
  m_fileCrc32 =
      QString::number(crc32(crc, reinterpret_cast<const Bytef *>(data), size));

  generateContentBytesAndHash(bytes);
  m_isValid = !m_contentHash.isEmpty();
}

RomFile::RomFile(const QSqlQuery &query) {
  if (!query.isActive() || !query.isValid()) {
    return;
  }

  m_id = query.value(0).toInt();
  m_filePath = query.value(1).toString();
  m_fileSizeBytes = query.value(2).toUInt();
  m_fileMd5 = query.value(3).toString();
  m_fileCrc32 = query.value(4).toString();
  m_inArchive = query.value(5).toBool();
  m_archivePathName = query.value(6).toString();
  m_platformId = query.value(7).toInt();
  m_contentHash = query.value(8).toString();
}

void RomFile::load() {
  if (m_inArchive) {
    archive_entry *entry;

    archive *a = archive_read_new();
    archive_read_support_filter_all(a);
    archive_read_support_format_all(a);

    int r = archive_read_open_filename(
        a, m_archivePathName.toStdString().c_str(), 10240);

    if (r != ARCHIVE_OK) {
      return;
    }

    while (archive_read_next_header(a, &entry) == ARCHIVE_OK) {
      if (m_filePath != archive_entry_pathname(entry)) {
        continue;
      }

      auto size = archive_entry_size(entry);
      if (size > 0) {
        auto buffer = new char[size];
        archive_read_data(a, buffer, size);

        QByteArray bytes(buffer, size);
        generateContentBytesAndHash(bytes);
        m_isValid = !m_contentHash.isEmpty();

        delete[] buffer;
      } else {
        archive_read_data_skip(a);
      }
    }
    r = archive_read_free(a);
    if (r != ARCHIVE_OK) {
      return;
    }

    return;
  }

  QFile file(m_filePath);
  if (!file.open(QIODevice::ReadOnly)) {
    return;
  }

  const auto bytes = file.readAll();
  file.close();

  generateContentBytesAndHash(bytes);
  m_isValid = !m_contentHash.isEmpty();
}

bool RomFile::isValid() const { return m_isValid; }
void RomFile::setId(const int id) { m_id = id; }
int RomFile::getId() { return m_id; }

QByteArray RomFile::getContentBytes() { return m_contentBytes; }

QString RomFile::getContentHash() { return m_contentHash; }

QString RomFile::getFileMd5() { return m_fileMd5; }

QString RomFile::getFileCrc32() { return m_fileCrc32; }

QString RomFile::getFilePath() { return m_filePath; }

size_t RomFile::getFileSizeBytes() const { return m_fileSizeBytes; }

bool RomFile::inArchive() const { return m_inArchive; }

QString RomFile::getArchivePathName() { return m_archivePathName; }

int RomFile::getPlatformId() const { return m_platformId; }

void RomFile::applyPatchToFullBytes(const PatchFile &patchFile) {}
void RomFile::applyPatchToContentBytes(const PatchFile &patchFile) {
  if (m_contentBytes.isEmpty()) {
    spdlog::warn("No content bytes to apply patch to");
    return;
  }

  std::vector<uint8_t> bytes;
  bytes.resize(m_contentBytes.size());
  std::ranges::copy(m_contentBytes, bytes.begin());

  const auto patched = patchFile.patch(bytes);
  const QByteArray qBytes(reinterpret_cast<const char *>(patched.data()),
                          patched.size());

  generateContentBytesAndHash(qBytes);

  spdlog::warn("Applying patch file {}", patchFile.m_filePath);
}

void RomFile::generateContentBytesAndHash(const QByteArray &fileBytes) {
  // if (!m_contentBytes.isEmpty() && !m_contentHash.isEmpty()) {
  //   return;
  // }

  switch (m_platformId) {
  case PlatformMetadata::PLATFORM_ID_NES:
    m_contentBytes = fileBytes;

    // Disregard the header for hashing but keep it for the content.
    if (fileBytes.startsWith("NES\x1A")) {
      m_contentHash = QCryptographicHash::hash(
                          fileBytes.mid(16), QCryptographicHash::Algorithm::Md5)
                          .toHex();
    } else {
      m_contentHash = QCryptographicHash::hash(
                          fileBytes, QCryptographicHash::Algorithm::Md5)
                          .toHex();
    }
    return;
  case PlatformMetadata::PLATFORM_ID_SNES:
    m_contentBytes = fileBytes;

    if (fileBytes.size() % 1024 == 512) {
      m_contentHash =
          QCryptographicHash::hash(fileBytes.mid(512),
                                   QCryptographicHash::Algorithm::Md5)
              .toHex();
    } else {
      m_contentHash = QCryptographicHash::hash(
                          fileBytes, QCryptographicHash::Algorithm::Md5)
                          .toHex();
    }
    return;
  case PlatformMetadata::PLATFORM_ID_N64: {
    static const QByteArray Z64_SIGNATURE = "\x80\x37\x12\x40";
    static const QByteArray V64_SIGNATURE = "\x37\x80\x40\x12";
    static const QByteArray N64_SIGNATURE = "\x40\x12\x37\x80";

    if (fileBytes.startsWith(V64_SIGNATURE)) {
      QByteArray other{};
      other.resize(fileBytes.length());

      for (int i = 0; i < fileBytes.length(); i += 2) {
        other[i] = fileBytes[i + 1];
        other[i + 1] = fileBytes[i];
      }
      m_contentHash =
          QCryptographicHash::hash(other, QCryptographicHash::Algorithm::Md5)
              .toHex();
      m_contentBytes = other;
    } else if (fileBytes.startsWith(N64_SIGNATURE)) {
      QByteArray other{};
      other.resize(fileBytes.length());

      for (int i = 0; i < fileBytes.length(); i += 4) {
        other[i] = fileBytes[i + 3];
        other[i + 1] = fileBytes[i + 2];
        other[i + 2] = fileBytes[i + 1];
        other[i + 3] = fileBytes[i];
      }
      m_contentHash =
          QCryptographicHash::hash(other, QCryptographicHash::Algorithm::Md5)
              .toHex();
      m_contentBytes = other;
    } else if (fileBytes.startsWith(Z64_SIGNATURE)) {
      m_contentHash = QCryptographicHash::hash(
                          fileBytes, QCryptographicHash::Algorithm::Md5)
                          .toHex();
      m_contentBytes = fileBytes;
    }
    return;
  }
  case PlatformMetadata::PLATFORM_ID_GAMEBOY:
  case PlatformMetadata::PLATFORM_ID_GAMEBOY_COLOR:
  case PlatformMetadata::PLATFORM_ID_GAMEBOY_ADVANCE:
  case PlatformMetadata::PLATFORM_ID_SEGA_GENESIS:
  case PlatformMetadata::PLATFORM_ID_SEGA_GAMEGEAR:
  case PlatformMetadata::PLATFORM_ID_SEGA_MASTER_SYSTEM:
    m_contentHash =
        QCryptographicHash::hash(fileBytes, QCryptographicHash::Algorithm::Md5)
            .toHex();
    m_contentBytes = fileBytes;
    return;
  default:
    auto rcConsoleId = RC_CONSOLE_UNKNOWN;
    switch (m_platformId) {
    case 1:
      rcConsoleId = RC_CONSOLE_GAMEBOY;
      break;
    case 2:
      rcConsoleId = RC_CONSOLE_GAMEBOY_COLOR;
      break;
    case 3:
      rcConsoleId = RC_CONSOLE_GAMEBOY_ADVANCE;
      break;
    case 4:
      rcConsoleId = RC_CONSOLE_VIRTUAL_BOY;
      break;
    case 5:
      rcConsoleId = RC_CONSOLE_NINTENDO;
      break;
    case 6:
      rcConsoleId = RC_CONSOLE_SUPER_NINTENDO;
      break;
    case 7:
      rcConsoleId = RC_CONSOLE_NINTENDO_64;
      break;
    case 10:
      rcConsoleId = RC_CONSOLE_NINTENDO_DS;
      break;
    case 12:
      rcConsoleId = RC_CONSOLE_MASTER_SYSTEM;
      break;
    case 13:
      rcConsoleId = RC_CONSOLE_MEGA_DRIVE;
      break;
    case 14:
      rcConsoleId = RC_CONSOLE_GAME_GEAR;
      break;
    case 15:
      rcConsoleId = RC_CONSOLE_SATURN;
      break;
    case 16:
      rcConsoleId = RC_CONSOLE_SEGA_32X;
      break;
    case 17:
      rcConsoleId = RC_CONSOLE_SEGA_CD;
      break;
    case 18:
      rcConsoleId = RC_CONSOLE_PLAYSTATION;
      break;
    case 19:
      rcConsoleId = RC_CONSOLE_PLAYSTATION_2;
      break;
    case 20:
      rcConsoleId = RC_CONSOLE_PSP;
      break;
    case PlatformMetadata::PLATFORM_ID_SUPERGRAFX:
    case PlatformMetadata::PLATFORM_ID_TURBOGRAFX16:
      rcConsoleId = RC_CONSOLE_PC_ENGINE;
      break;
<<<<<<< HEAD
    case PlatformMetadata::PLATFORM_ID_WONDERSWAN:
      rcConsoleId = RC_CONSOLE_WONDERSWAN;
=======
    case PlatformMetadata::PLATFORM_ID_POKEMON_MINI:
      rcConsoleId = RC_CONSOLE_POKEMON_MINI;
>>>>>>> e8c8e6b3
      break;
    default:
      rcConsoleId = RC_CONSOLE_UNKNOWN;
    }

    char hash[33];
    rc_hash_generate_from_buffer(
        hash, rcConsoleId, reinterpret_cast<const uint8_t *>(fileBytes.data()),
        fileBytes.size());

    m_contentHash = QByteArray::fromHex(hash).toHex();
    m_contentBytes = fileBytes;
  }
}
} // namespace firelight::library
<|MERGE_RESOLUTION|>--- conflicted
+++ resolved
@@ -1,353 +1,351 @@
-
-#include "rom_file.hpp"
-
-#include <QFile>
-#include <archive.h>
-#include <archive_entry.h>
-#include <qcryptographichash.h>
-#include <rcheevos/rc_hash.h>
-#include <spdlog/spdlog.h>
-#include <zlib.h>
-
-#include "../platform_metadata.hpp"
-
-namespace firelight::library {
-RomFile::RomFile(const QString &path) : m_filePath(path) {
-  m_suffix = path.right(path.length() - (path.lastIndexOf('.') + 1)).toLower();
-
-  m_platformId =
-      PlatformMetadata::getIdFromFileExtension(m_suffix.toStdString());
-  if (m_platformId == PlatformMetadata::PLATFORM_ID_UNKNOWN) {
-    return;
-    // TODO: check for other stuff later.
-  }
-
-  QFile file(path);
-  if (!file.open(QIODevice::ReadOnly)) {
-    return;
-  }
-
-  const auto bytes = file.readAll();
-  file.close();
-
-  m_fileSizeBytes = bytes.size();
-  m_fileMd5 =
-      QCryptographicHash::hash(bytes, QCryptographicHash::Algorithm::Md5)
-          .toHex();
-
-  const auto crc = crc32(0L, nullptr, 0);
-  m_fileCrc32 = QString::number(
-      crc32(crc, reinterpret_cast<const Bytef *>(bytes.data()), bytes.size()));
-
-  generateContentBytesAndHash(bytes);
-  m_isValid = !m_contentHash.isEmpty();
-}
-
-RomFile::RomFile(const QString &filename, const char *data, const size_t size,
-                 const QString &archivePathName)
-    : m_filePath(filename) {
-  if (!archivePathName.isEmpty()) {
-    m_archivePathName = archivePathName;
-    m_inArchive = true;
-  }
-
-  m_suffix = filename.right(filename.length() - (filename.lastIndexOf('.') + 1))
-                 .toLower();
-
-  m_platformId =
-      PlatformMetadata::getIdFromFileExtension(m_suffix.toStdString());
-  if (m_platformId == PlatformMetadata::PLATFORM_ID_UNKNOWN) {
-    // TODO: check for other stuff later.
-  }
-
-  const auto bytes = QByteArray::fromRawData(data, size);
-
-  m_fileSizeBytes = bytes.size();
-  m_fileMd5 =
-      QCryptographicHash::hash(bytes, QCryptographicHash::Algorithm::Md5)
-          .toHex();
-
-  const auto crc = crc32(0L, nullptr, 0);
-  m_fileCrc32 =
-      QString::number(crc32(crc, reinterpret_cast<const Bytef *>(data), size));
-
-  generateContentBytesAndHash(bytes);
-  m_isValid = !m_contentHash.isEmpty();
-}
-
-RomFile::RomFile(const QSqlQuery &query) {
-  if (!query.isActive() || !query.isValid()) {
-    return;
-  }
-
-  m_id = query.value(0).toInt();
-  m_filePath = query.value(1).toString();
-  m_fileSizeBytes = query.value(2).toUInt();
-  m_fileMd5 = query.value(3).toString();
-  m_fileCrc32 = query.value(4).toString();
-  m_inArchive = query.value(5).toBool();
-  m_archivePathName = query.value(6).toString();
-  m_platformId = query.value(7).toInt();
-  m_contentHash = query.value(8).toString();
-}
-
-void RomFile::load() {
-  if (m_inArchive) {
-    archive_entry *entry;
-
-    archive *a = archive_read_new();
-    archive_read_support_filter_all(a);
-    archive_read_support_format_all(a);
-
-    int r = archive_read_open_filename(
-        a, m_archivePathName.toStdString().c_str(), 10240);
-
-    if (r != ARCHIVE_OK) {
-      return;
-    }
-
-    while (archive_read_next_header(a, &entry) == ARCHIVE_OK) {
-      if (m_filePath != archive_entry_pathname(entry)) {
-        continue;
-      }
-
-      auto size = archive_entry_size(entry);
-      if (size > 0) {
-        auto buffer = new char[size];
-        archive_read_data(a, buffer, size);
-
-        QByteArray bytes(buffer, size);
-        generateContentBytesAndHash(bytes);
-        m_isValid = !m_contentHash.isEmpty();
-
-        delete[] buffer;
-      } else {
-        archive_read_data_skip(a);
-      }
-    }
-    r = archive_read_free(a);
-    if (r != ARCHIVE_OK) {
-      return;
-    }
-
-    return;
-  }
-
-  QFile file(m_filePath);
-  if (!file.open(QIODevice::ReadOnly)) {
-    return;
-  }
-
-  const auto bytes = file.readAll();
-  file.close();
-
-  generateContentBytesAndHash(bytes);
-  m_isValid = !m_contentHash.isEmpty();
-}
-
-bool RomFile::isValid() const { return m_isValid; }
-void RomFile::setId(const int id) { m_id = id; }
-int RomFile::getId() { return m_id; }
-
-QByteArray RomFile::getContentBytes() { return m_contentBytes; }
-
-QString RomFile::getContentHash() { return m_contentHash; }
-
-QString RomFile::getFileMd5() { return m_fileMd5; }
-
-QString RomFile::getFileCrc32() { return m_fileCrc32; }
-
-QString RomFile::getFilePath() { return m_filePath; }
-
-size_t RomFile::getFileSizeBytes() const { return m_fileSizeBytes; }
-
-bool RomFile::inArchive() const { return m_inArchive; }
-
-QString RomFile::getArchivePathName() { return m_archivePathName; }
-
-int RomFile::getPlatformId() const { return m_platformId; }
-
-void RomFile::applyPatchToFullBytes(const PatchFile &patchFile) {}
-void RomFile::applyPatchToContentBytes(const PatchFile &patchFile) {
-  if (m_contentBytes.isEmpty()) {
-    spdlog::warn("No content bytes to apply patch to");
-    return;
-  }
-
-  std::vector<uint8_t> bytes;
-  bytes.resize(m_contentBytes.size());
-  std::ranges::copy(m_contentBytes, bytes.begin());
-
-  const auto patched = patchFile.patch(bytes);
-  const QByteArray qBytes(reinterpret_cast<const char *>(patched.data()),
-                          patched.size());
-
-  generateContentBytesAndHash(qBytes);
-
-  spdlog::warn("Applying patch file {}", patchFile.m_filePath);
-}
-
-void RomFile::generateContentBytesAndHash(const QByteArray &fileBytes) {
-  // if (!m_contentBytes.isEmpty() && !m_contentHash.isEmpty()) {
-  //   return;
-  // }
-
-  switch (m_platformId) {
-  case PlatformMetadata::PLATFORM_ID_NES:
-    m_contentBytes = fileBytes;
-
-    // Disregard the header for hashing but keep it for the content.
-    if (fileBytes.startsWith("NES\x1A")) {
-      m_contentHash = QCryptographicHash::hash(
-                          fileBytes.mid(16), QCryptographicHash::Algorithm::Md5)
-                          .toHex();
-    } else {
-      m_contentHash = QCryptographicHash::hash(
-                          fileBytes, QCryptographicHash::Algorithm::Md5)
-                          .toHex();
-    }
-    return;
-  case PlatformMetadata::PLATFORM_ID_SNES:
-    m_contentBytes = fileBytes;
-
-    if (fileBytes.size() % 1024 == 512) {
-      m_contentHash =
-          QCryptographicHash::hash(fileBytes.mid(512),
-                                   QCryptographicHash::Algorithm::Md5)
-              .toHex();
-    } else {
-      m_contentHash = QCryptographicHash::hash(
-                          fileBytes, QCryptographicHash::Algorithm::Md5)
-                          .toHex();
-    }
-    return;
-  case PlatformMetadata::PLATFORM_ID_N64: {
-    static const QByteArray Z64_SIGNATURE = "\x80\x37\x12\x40";
-    static const QByteArray V64_SIGNATURE = "\x37\x80\x40\x12";
-    static const QByteArray N64_SIGNATURE = "\x40\x12\x37\x80";
-
-    if (fileBytes.startsWith(V64_SIGNATURE)) {
-      QByteArray other{};
-      other.resize(fileBytes.length());
-
-      for (int i = 0; i < fileBytes.length(); i += 2) {
-        other[i] = fileBytes[i + 1];
-        other[i + 1] = fileBytes[i];
-      }
-      m_contentHash =
-          QCryptographicHash::hash(other, QCryptographicHash::Algorithm::Md5)
-              .toHex();
-      m_contentBytes = other;
-    } else if (fileBytes.startsWith(N64_SIGNATURE)) {
-      QByteArray other{};
-      other.resize(fileBytes.length());
-
-      for (int i = 0; i < fileBytes.length(); i += 4) {
-        other[i] = fileBytes[i + 3];
-        other[i + 1] = fileBytes[i + 2];
-        other[i + 2] = fileBytes[i + 1];
-        other[i + 3] = fileBytes[i];
-      }
-      m_contentHash =
-          QCryptographicHash::hash(other, QCryptographicHash::Algorithm::Md5)
-              .toHex();
-      m_contentBytes = other;
-    } else if (fileBytes.startsWith(Z64_SIGNATURE)) {
-      m_contentHash = QCryptographicHash::hash(
-                          fileBytes, QCryptographicHash::Algorithm::Md5)
-                          .toHex();
-      m_contentBytes = fileBytes;
-    }
-    return;
-  }
-  case PlatformMetadata::PLATFORM_ID_GAMEBOY:
-  case PlatformMetadata::PLATFORM_ID_GAMEBOY_COLOR:
-  case PlatformMetadata::PLATFORM_ID_GAMEBOY_ADVANCE:
-  case PlatformMetadata::PLATFORM_ID_SEGA_GENESIS:
-  case PlatformMetadata::PLATFORM_ID_SEGA_GAMEGEAR:
-  case PlatformMetadata::PLATFORM_ID_SEGA_MASTER_SYSTEM:
-    m_contentHash =
-        QCryptographicHash::hash(fileBytes, QCryptographicHash::Algorithm::Md5)
-            .toHex();
-    m_contentBytes = fileBytes;
-    return;
-  default:
-    auto rcConsoleId = RC_CONSOLE_UNKNOWN;
-    switch (m_platformId) {
-    case 1:
-      rcConsoleId = RC_CONSOLE_GAMEBOY;
-      break;
-    case 2:
-      rcConsoleId = RC_CONSOLE_GAMEBOY_COLOR;
-      break;
-    case 3:
-      rcConsoleId = RC_CONSOLE_GAMEBOY_ADVANCE;
-      break;
-    case 4:
-      rcConsoleId = RC_CONSOLE_VIRTUAL_BOY;
-      break;
-    case 5:
-      rcConsoleId = RC_CONSOLE_NINTENDO;
-      break;
-    case 6:
-      rcConsoleId = RC_CONSOLE_SUPER_NINTENDO;
-      break;
-    case 7:
-      rcConsoleId = RC_CONSOLE_NINTENDO_64;
-      break;
-    case 10:
-      rcConsoleId = RC_CONSOLE_NINTENDO_DS;
-      break;
-    case 12:
-      rcConsoleId = RC_CONSOLE_MASTER_SYSTEM;
-      break;
-    case 13:
-      rcConsoleId = RC_CONSOLE_MEGA_DRIVE;
-      break;
-    case 14:
-      rcConsoleId = RC_CONSOLE_GAME_GEAR;
-      break;
-    case 15:
-      rcConsoleId = RC_CONSOLE_SATURN;
-      break;
-    case 16:
-      rcConsoleId = RC_CONSOLE_SEGA_32X;
-      break;
-    case 17:
-      rcConsoleId = RC_CONSOLE_SEGA_CD;
-      break;
-    case 18:
-      rcConsoleId = RC_CONSOLE_PLAYSTATION;
-      break;
-    case 19:
-      rcConsoleId = RC_CONSOLE_PLAYSTATION_2;
-      break;
-    case 20:
-      rcConsoleId = RC_CONSOLE_PSP;
-      break;
-    case PlatformMetadata::PLATFORM_ID_SUPERGRAFX:
-    case PlatformMetadata::PLATFORM_ID_TURBOGRAFX16:
-      rcConsoleId = RC_CONSOLE_PC_ENGINE;
-      break;
-<<<<<<< HEAD
-    case PlatformMetadata::PLATFORM_ID_WONDERSWAN:
-      rcConsoleId = RC_CONSOLE_WONDERSWAN;
-=======
-    case PlatformMetadata::PLATFORM_ID_POKEMON_MINI:
-      rcConsoleId = RC_CONSOLE_POKEMON_MINI;
->>>>>>> e8c8e6b3
-      break;
-    default:
-      rcConsoleId = RC_CONSOLE_UNKNOWN;
-    }
-
-    char hash[33];
-    rc_hash_generate_from_buffer(
-        hash, rcConsoleId, reinterpret_cast<const uint8_t *>(fileBytes.data()),
-        fileBytes.size());
-
-    m_contentHash = QByteArray::fromHex(hash).toHex();
-    m_contentBytes = fileBytes;
-  }
-}
-} // namespace firelight::library
+
+#include "rom_file.hpp"
+
+#include <QFile>
+#include <archive.h>
+#include <archive_entry.h>
+#include <qcryptographichash.h>
+#include <rcheevos/rc_hash.h>
+#include <spdlog/spdlog.h>
+#include <zlib.h>
+
+#include "../platform_metadata.hpp"
+
+namespace firelight::library {
+RomFile::RomFile(const QString &path) : m_filePath(path) {
+  m_suffix = path.right(path.length() - (path.lastIndexOf('.') + 1)).toLower();
+
+  m_platformId =
+      PlatformMetadata::getIdFromFileExtension(m_suffix.toStdString());
+  if (m_platformId == PlatformMetadata::PLATFORM_ID_UNKNOWN) {
+    return;
+    // TODO: check for other stuff later.
+  }
+
+  QFile file(path);
+  if (!file.open(QIODevice::ReadOnly)) {
+    return;
+  }
+
+  const auto bytes = file.readAll();
+  file.close();
+
+  m_fileSizeBytes = bytes.size();
+  m_fileMd5 =
+      QCryptographicHash::hash(bytes, QCryptographicHash::Algorithm::Md5)
+          .toHex();
+
+  const auto crc = crc32(0L, nullptr, 0);
+  m_fileCrc32 = QString::number(
+      crc32(crc, reinterpret_cast<const Bytef *>(bytes.data()), bytes.size()));
+
+  generateContentBytesAndHash(bytes);
+  m_isValid = !m_contentHash.isEmpty();
+}
+
+RomFile::RomFile(const QString &filename, const char *data, const size_t size,
+                 const QString &archivePathName)
+    : m_filePath(filename) {
+  if (!archivePathName.isEmpty()) {
+    m_archivePathName = archivePathName;
+    m_inArchive = true;
+  }
+
+  m_suffix = filename.right(filename.length() - (filename.lastIndexOf('.') + 1))
+                 .toLower();
+
+  m_platformId =
+      PlatformMetadata::getIdFromFileExtension(m_suffix.toStdString());
+  if (m_platformId == PlatformMetadata::PLATFORM_ID_UNKNOWN) {
+    // TODO: check for other stuff later.
+  }
+
+  const auto bytes = QByteArray::fromRawData(data, size);
+
+  m_fileSizeBytes = bytes.size();
+  m_fileMd5 =
+      QCryptographicHash::hash(bytes, QCryptographicHash::Algorithm::Md5)
+          .toHex();
+
+  const auto crc = crc32(0L, nullptr, 0);
+  m_fileCrc32 =
+      QString::number(crc32(crc, reinterpret_cast<const Bytef *>(data), size));
+
+  generateContentBytesAndHash(bytes);
+  m_isValid = !m_contentHash.isEmpty();
+}
+
+RomFile::RomFile(const QSqlQuery &query) {
+  if (!query.isActive() || !query.isValid()) {
+    return;
+  }
+
+  m_id = query.value(0).toInt();
+  m_filePath = query.value(1).toString();
+  m_fileSizeBytes = query.value(2).toUInt();
+  m_fileMd5 = query.value(3).toString();
+  m_fileCrc32 = query.value(4).toString();
+  m_inArchive = query.value(5).toBool();
+  m_archivePathName = query.value(6).toString();
+  m_platformId = query.value(7).toInt();
+  m_contentHash = query.value(8).toString();
+}
+
+void RomFile::load() {
+  if (m_inArchive) {
+    archive_entry *entry;
+
+    archive *a = archive_read_new();
+    archive_read_support_filter_all(a);
+    archive_read_support_format_all(a);
+
+    int r = archive_read_open_filename(
+        a, m_archivePathName.toStdString().c_str(), 10240);
+
+    if (r != ARCHIVE_OK) {
+      return;
+    }
+
+    while (archive_read_next_header(a, &entry) == ARCHIVE_OK) {
+      if (m_filePath != archive_entry_pathname(entry)) {
+        continue;
+      }
+
+      auto size = archive_entry_size(entry);
+      if (size > 0) {
+        auto buffer = new char[size];
+        archive_read_data(a, buffer, size);
+
+        QByteArray bytes(buffer, size);
+        generateContentBytesAndHash(bytes);
+        m_isValid = !m_contentHash.isEmpty();
+
+        delete[] buffer;
+      } else {
+        archive_read_data_skip(a);
+      }
+    }
+    r = archive_read_free(a);
+    if (r != ARCHIVE_OK) {
+      return;
+    }
+
+    return;
+  }
+
+  QFile file(m_filePath);
+  if (!file.open(QIODevice::ReadOnly)) {
+    return;
+  }
+
+  const auto bytes = file.readAll();
+  file.close();
+
+  generateContentBytesAndHash(bytes);
+  m_isValid = !m_contentHash.isEmpty();
+}
+
+bool RomFile::isValid() const { return m_isValid; }
+void RomFile::setId(const int id) { m_id = id; }
+int RomFile::getId() { return m_id; }
+
+QByteArray RomFile::getContentBytes() { return m_contentBytes; }
+
+QString RomFile::getContentHash() { return m_contentHash; }
+
+QString RomFile::getFileMd5() { return m_fileMd5; }
+
+QString RomFile::getFileCrc32() { return m_fileCrc32; }
+
+QString RomFile::getFilePath() { return m_filePath; }
+
+size_t RomFile::getFileSizeBytes() const { return m_fileSizeBytes; }
+
+bool RomFile::inArchive() const { return m_inArchive; }
+
+QString RomFile::getArchivePathName() { return m_archivePathName; }
+
+int RomFile::getPlatformId() const { return m_platformId; }
+
+void RomFile::applyPatchToFullBytes(const PatchFile &patchFile) {}
+void RomFile::applyPatchToContentBytes(const PatchFile &patchFile) {
+  if (m_contentBytes.isEmpty()) {
+    spdlog::warn("No content bytes to apply patch to");
+    return;
+  }
+
+  std::vector<uint8_t> bytes;
+  bytes.resize(m_contentBytes.size());
+  std::ranges::copy(m_contentBytes, bytes.begin());
+
+  const auto patched = patchFile.patch(bytes);
+  const QByteArray qBytes(reinterpret_cast<const char *>(patched.data()),
+                          patched.size());
+
+  generateContentBytesAndHash(qBytes);
+
+  spdlog::warn("Applying patch file {}", patchFile.m_filePath);
+}
+
+void RomFile::generateContentBytesAndHash(const QByteArray &fileBytes) {
+  // if (!m_contentBytes.isEmpty() && !m_contentHash.isEmpty()) {
+  //   return;
+  // }
+
+  switch (m_platformId) {
+  case PlatformMetadata::PLATFORM_ID_NES:
+    m_contentBytes = fileBytes;
+
+    // Disregard the header for hashing but keep it for the content.
+    if (fileBytes.startsWith("NES\x1A")) {
+      m_contentHash = QCryptographicHash::hash(
+                          fileBytes.mid(16), QCryptographicHash::Algorithm::Md5)
+                          .toHex();
+    } else {
+      m_contentHash = QCryptographicHash::hash(
+                          fileBytes, QCryptographicHash::Algorithm::Md5)
+                          .toHex();
+    }
+    return;
+  case PlatformMetadata::PLATFORM_ID_SNES:
+    m_contentBytes = fileBytes;
+
+    if (fileBytes.size() % 1024 == 512) {
+      m_contentHash =
+          QCryptographicHash::hash(fileBytes.mid(512),
+                                   QCryptographicHash::Algorithm::Md5)
+              .toHex();
+    } else {
+      m_contentHash = QCryptographicHash::hash(
+                          fileBytes, QCryptographicHash::Algorithm::Md5)
+                          .toHex();
+    }
+    return;
+  case PlatformMetadata::PLATFORM_ID_N64: {
+    static const QByteArray Z64_SIGNATURE = "\x80\x37\x12\x40";
+    static const QByteArray V64_SIGNATURE = "\x37\x80\x40\x12";
+    static const QByteArray N64_SIGNATURE = "\x40\x12\x37\x80";
+
+    if (fileBytes.startsWith(V64_SIGNATURE)) {
+      QByteArray other{};
+      other.resize(fileBytes.length());
+
+      for (int i = 0; i < fileBytes.length(); i += 2) {
+        other[i] = fileBytes[i + 1];
+        other[i + 1] = fileBytes[i];
+      }
+      m_contentHash =
+          QCryptographicHash::hash(other, QCryptographicHash::Algorithm::Md5)
+              .toHex();
+      m_contentBytes = other;
+    } else if (fileBytes.startsWith(N64_SIGNATURE)) {
+      QByteArray other{};
+      other.resize(fileBytes.length());
+
+      for (int i = 0; i < fileBytes.length(); i += 4) {
+        other[i] = fileBytes[i + 3];
+        other[i + 1] = fileBytes[i + 2];
+        other[i + 2] = fileBytes[i + 1];
+        other[i + 3] = fileBytes[i];
+      }
+      m_contentHash =
+          QCryptographicHash::hash(other, QCryptographicHash::Algorithm::Md5)
+              .toHex();
+      m_contentBytes = other;
+    } else if (fileBytes.startsWith(Z64_SIGNATURE)) {
+      m_contentHash = QCryptographicHash::hash(
+                          fileBytes, QCryptographicHash::Algorithm::Md5)
+                          .toHex();
+      m_contentBytes = fileBytes;
+    }
+    return;
+  }
+  case PlatformMetadata::PLATFORM_ID_GAMEBOY:
+  case PlatformMetadata::PLATFORM_ID_GAMEBOY_COLOR:
+  case PlatformMetadata::PLATFORM_ID_GAMEBOY_ADVANCE:
+  case PlatformMetadata::PLATFORM_ID_SEGA_GENESIS:
+  case PlatformMetadata::PLATFORM_ID_SEGA_GAMEGEAR:
+  case PlatformMetadata::PLATFORM_ID_SEGA_MASTER_SYSTEM:
+    m_contentHash =
+        QCryptographicHash::hash(fileBytes, QCryptographicHash::Algorithm::Md5)
+            .toHex();
+    m_contentBytes = fileBytes;
+    return;
+  default:
+    auto rcConsoleId = RC_CONSOLE_UNKNOWN;
+    switch (m_platformId) {
+    case 1:
+      rcConsoleId = RC_CONSOLE_GAMEBOY;
+      break;
+    case 2:
+      rcConsoleId = RC_CONSOLE_GAMEBOY_COLOR;
+      break;
+    case 3:
+      rcConsoleId = RC_CONSOLE_GAMEBOY_ADVANCE;
+      break;
+    case 4:
+      rcConsoleId = RC_CONSOLE_VIRTUAL_BOY;
+      break;
+    case 5:
+      rcConsoleId = RC_CONSOLE_NINTENDO;
+      break;
+    case 6:
+      rcConsoleId = RC_CONSOLE_SUPER_NINTENDO;
+      break;
+    case 7:
+      rcConsoleId = RC_CONSOLE_NINTENDO_64;
+      break;
+    case 10:
+      rcConsoleId = RC_CONSOLE_NINTENDO_DS;
+      break;
+    case 12:
+      rcConsoleId = RC_CONSOLE_MASTER_SYSTEM;
+      break;
+    case 13:
+      rcConsoleId = RC_CONSOLE_MEGA_DRIVE;
+      break;
+    case 14:
+      rcConsoleId = RC_CONSOLE_GAME_GEAR;
+      break;
+    case 15:
+      rcConsoleId = RC_CONSOLE_SATURN;
+      break;
+    case 16:
+      rcConsoleId = RC_CONSOLE_SEGA_32X;
+      break;
+    case 17:
+      rcConsoleId = RC_CONSOLE_SEGA_CD;
+      break;
+    case 18:
+      rcConsoleId = RC_CONSOLE_PLAYSTATION;
+      break;
+    case 19:
+      rcConsoleId = RC_CONSOLE_PLAYSTATION_2;
+      break;
+    case 20:
+      rcConsoleId = RC_CONSOLE_PSP;
+      break;
+    case PlatformMetadata::PLATFORM_ID_SUPERGRAFX:
+    case PlatformMetadata::PLATFORM_ID_TURBOGRAFX16:
+      rcConsoleId = RC_CONSOLE_PC_ENGINE;
+      break;
+    case PlatformMetadata::PLATFORM_ID_POKEMON_MINI:
+      rcConsoleId = RC_CONSOLE_POKEMON_MINI;
+      break;
+    case PlatformMetadata::PLATFORM_ID_WONDERSWAN:
+      rcConsoleId = RC_CONSOLE_WONDERSWAN;
+      break;
+    default:
+      rcConsoleId = RC_CONSOLE_UNKNOWN;
+    }
+
+    char hash[33];
+    rc_hash_generate_from_buffer(
+        hash, rcConsoleId, reinterpret_cast<const uint8_t *>(fileBytes.data()),
+        fileBytes.size());
+
+    m_contentHash = QByteArray::fromHex(hash).toHex();
+    m_contentBytes = fileBytes;
+  }
+}
+} // namespace firelight::library