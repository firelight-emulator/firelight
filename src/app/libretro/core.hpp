--- conflicted
+++ resolved
@@ -75,19 +75,12 @@
   std::vector<char> getMemoryData(MemoryType memType);
 
   void writeMemoryData(MemoryType memType, char *data);
-<<<<<<< HEAD
   IVideoDataReceiver *videoReceiver;
 
 private:
   IRetropadProvider *m_retropadProvider;
   SDL_AudioDeviceID audioDevice;
-=======
-  CoreVideoDataReceiver *videoReceiver;
   CoreAudioDataReceiver *audioReceiver;
-
-private:
-  FL::Input::ControllerManager *controllerManager;
->>>>>>> 94b6de5a
 
   //  Video *video;
 
