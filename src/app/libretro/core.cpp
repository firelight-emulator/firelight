//
// Created by alexs on 10/12/2023.
//

#include "core.hpp"
#include "SDL2/SDL.h"
#include "retropad.hpp"
#include <cstdarg>

<<<<<<< HEAD
=======
#include "../audio_manager.hpp"
>>>>>>> 94b6de5a
// #include "nlohmann/json.hpp"

// using json = nlohmann::json;

namespace libretro {

static const int THINGY = 5;

void log(enum retro_log_level level, const char *fmt, ...) {
  char msg[4096] = {0};
  va_list va;
  va_start(va, fmt);
  vsnprintf(msg, sizeof(msg), fmt, va);
  va_end(va);
  printf("%s", msg);
}

// Only supports one core at a time for now, but, eh.
static Core *currentCore;

static int16_t inputStateCallback(unsigned port, unsigned device,
                                  unsigned index, unsigned id) {
  if (currentCore == nullptr) {
    // TODO: Report some error
    return 0;
  }

  const auto manager = currentCore->getRetropadProvider();
  const auto controllerOpt = manager->getRetropadForPlayer(port);
  if (!controllerOpt.has_value()) {
    return 0;
  }

  IRetroPad *controller = controllerOpt.value();

  if (device == RETRO_DEVICE_ANALOG) {
    if (index == RETRO_DEVICE_INDEX_ANALOG_LEFT) {
      if (id == RETRO_DEVICE_ID_ANALOG_X) {
        return controller->getLeftStickXPosition();
      }
      if (id == RETRO_DEVICE_ID_ANALOG_Y) {
        return controller->getLeftStickYPosition();
      }
    } else if (index == RETRO_DEVICE_INDEX_ANALOG_RIGHT) {
      if (id == RETRO_DEVICE_ID_ANALOG_X) {
        return controller->getRightStickXPosition();
      }
      if (id == RETRO_DEVICE_ID_ANALOG_Y) {
        return controller->getRightStickYPosition();
      }
    }
  } else if (device == RETRO_DEVICE_JOYPAD) {
    return controller->isButtonPressed(static_cast<IRetroPad::Button>(id));
  }

  return 0;
}

static void videoCallback(const void *data, unsigned width, unsigned height,
                          size_t pitch) {
  currentCore->videoReceiver->receive(data, width, height, pitch);
  //  printf("video callback w: %u, h: %u\n", width, height);
  //  currentCore->getVideo()->refreshCoreVideo(data, width, height, pitch);
}

static bool envCallback(unsigned cmd, void *data) {
  return currentCore->handleEnvironmentCall(cmd, data);
}

bool Core::handleEnvironmentCall(unsigned int cmd, void *data) {
  switch (cmd) {
  case RETRO_ENVIRONMENT_SET_ROTATION:
    this->environmentCalls.push_back("RETRO_ENVIRONMENT_SET_ROTATION");
    //    this->video->setRotation(*(unsigned *)data);
    return true;
  case (3 | 0x800000): {
    this->environmentCalls.push_back(
        "RETRO_ENVIRONMENT_GET_CLEAR_ALL_THREAD_WAITS_CB");
    auto ptr = (retro_environment_t *)data;
    *ptr = [](unsigned int cmd, void *data) {
      printf("Calling weirdo callback");
      return true;
    };
    return true;
  }
  case RETRO_ENVIRONMENT_GET_OVERSCAN:
    this->environmentCalls.push_back("RETRO_ENVIRONMENT_GET_OVERSCAN");
    this->recordPotentialAPIViolation(
        "Using deprecated environment call GET_OVERSCAN");
    *(bool *)data = false;
    return true;
  case RETRO_ENVIRONMENT_GET_CAN_DUPE: {
    this->environmentCalls.push_back("RETRO_ENVIRONMENT_GET_CAN_DUPE");
    *(bool *)data = true;
    return true;
  }
  case RETRO_ENVIRONMENT_SET_MESSAGE: {
    this->environmentCalls.push_back("RETRO_ENVIRONMENT_SET_MESSAGE");
    auto ptr = (retro_message *)data;
    // TODO: Do something to queue message
    printf("Got message for %d frames: %s\n", ptr->frames, ptr->msg);
    return true;
  }
  case RETRO_ENVIRONMENT_SHUTDOWN:
    this->environmentCalls.push_back("RETRO_ENVIRONMENT_SHUTDOWN");
    this->shutdown = *(bool *)data;
    break;
  case RETRO_ENVIRONMENT_SET_PERFORMANCE_LEVEL:
    this->environmentCalls.push_back("RETRO_ENVIRONMENT_SET_PERFORMANCE_LEVEL");
    this->performanceLevel = *(unsigned *)data;
    break;
  case RETRO_ENVIRONMENT_GET_SYSTEM_DIRECTORY: {
    this->environmentCalls.push_back("RETRO_ENVIRONMENT_GET_SYSTEM_DIRECTORY");
    if (this->systemDirectory.empty()) {
      return false;
    }

    auto ptr = (const char **)data;
    *ptr = &this->systemDirectory[0];
    return true;
  }
  case RETRO_ENVIRONMENT_SET_PIXEL_FORMAT:
    this->environmentCalls.push_back("RETRO_ENVIRONMENT_SET_PIXEL_FORMAT");
    printf("pixelformat: %p\n", (retro_pixel_format *)data);
    //    this->video->setPixelFormat((retro_pixel_format *)data);
    return true;
  case RETRO_ENVIRONMENT_SET_INPUT_DESCRIPTORS: {
    this->environmentCalls.push_back("RETRO_ENVIRONMENT_SET_INPUT_DESCRIPTORS");
    auto ptr = (retro_input_descriptor *)data;
    // TODO sane default
    for (int i = 0; i < 100; ++i) {
      auto descriptor = ptr[i];

      printf("description: %s, port: %d, device: %d, index: %d, id: %d\n",
             descriptor.description, descriptor.port, descriptor.device,
             descriptor.index, descriptor.id);
      if (descriptor.description == nullptr) {
        break;
      }

      this->inputDescriptors.push_back(descriptor);

      if (i == 100) {
        this->recordPotentialAPIViolation("Over 100 input descriptors");
      }
    }
    return true;
  }
  case RETRO_ENVIRONMENT_SET_KEYBOARD_CALLBACK: {
    this->environmentCalls.push_back("RETRO_ENVIRONMENT_SET_KEYBOARD_CALLBACK");
    auto ptr = (retro_keyboard_callback *)data;
    ptr->callback = [](bool down, unsigned keycode, uint32_t character,
                       uint16_t key_modifiers) {
      printf("Calling the keyboard callback\n");
    };
    return true;
  }
  case RETRO_ENVIRONMENT_SET_DISK_CONTROL_INTERFACE: {
    this->environmentCalls.push_back(
        "RETRO_ENVIRONMENT_SET_DISK_CONTROL_INTERFACE");
    auto ptr = (retro_disk_control_callback *)data;
    ptr->set_eject_state = nullptr;
    ptr->get_eject_state = nullptr;
    ptr->get_image_index = nullptr;
    ptr->set_image_index = nullptr;
    ptr->get_num_images = nullptr;
    ptr->replace_image_index = nullptr;
    ptr->add_image_index = nullptr;
    return false;
  }
  case RETRO_ENVIRONMENT_SET_HW_RENDER: {
    this->environmentCalls.push_back("RETRO_ENVIRONMENT_SET_HW_RENDER");
    // TODO I think this is actually mostly stuff informing the frontend
    auto *renderCallback = static_cast<retro_hw_render_callback *>(data);

    renderCallback->get_proc_address =
        [](const char *sym) -> retro_proc_address_t {
      auto add = currentCore->videoReceiver->get_proc_address(sym);
      // printf("address for %s: %p\n", sym, add);
      return add;
    };

    renderCallback->get_current_framebuffer = []() {
      printf("calling get current framebuffer\n");
      auto val = currentCore->videoReceiver->get_current_framebuffer_id();
      printf("framebuffer: %llu\n", val);
      return val;
    };

    currentCore->videoReceiver->set_reset_context_func(
        renderCallback->context_reset);

    return true;
  }
  case RETRO_ENVIRONMENT_GET_VARIABLE: {
    this->environmentCalls.push_back("RETRO_ENVIRONMENT_GET_VARIABLE");
    auto ptr = (retro_variable *)data;
    for (const auto &opt : this->options) {
      if (strcmp(opt.key, ptr->key) == 0) {
        ptr->value = opt.currentValue;
        return true;
      }
    }
    return true;
  }
  case RETRO_ENVIRONMENT_SET_VARIABLES: {
    this->environmentCalls.push_back("RETRO_ENVIRONMENT_SET_VARIABLES");
    auto ptr = (retro_variable *)data;
    // TODO sane default
    for (int i = 0; i < 100; ++i) {
      auto opt = ptr[i];
      printf("Variable KEY: %s VALUE: %s\n", opt.key, opt.value);
      if (opt.key == nullptr) {
        break;
      }
    }
    return true;
  }
  case RETRO_ENVIRONMENT_GET_VARIABLE_UPDATE: {
    this->environmentCalls.push_back("RETRO_ENVIRONMENT_GET_VARIABLE_UPDATE");
    *(bool *)data = false; // TODO: actually implement
    return true;
  }
  case RETRO_ENVIRONMENT_SET_SUPPORT_NO_GAME: {
    this->environmentCalls.push_back("RETRO_ENVIRONMENT_SET_SUPPORT_NO_GAME");
    this->canRunWithNoGame = *(bool *)data;
  }
  case RETRO_ENVIRONMENT_GET_LIBRETRO_PATH: {
    this->environmentCalls.push_back("RETRO_ENVIRONMENT_GET_LIBRETRO_PATH");
    if (this->libretroPath.empty()) {
      return false;
    }
    *(const char **)data = &this->libretroPath[0];
    return true;
  }
  case RETRO_ENVIRONMENT_SET_FRAME_TIME_CALLBACK: {
    this->environmentCalls.push_back(
        "RETRO_ENVIRONMENT_SET_FRAME_TIME_CALLBACK");
    //    this->video->setFrameTimeCallback((retro_frame_time_callback
    //    *)data);
    return true;
  }
  case RETRO_ENVIRONMENT_SET_AUDIO_CALLBACK: {
    this->environmentCalls.push_back("RETRO_ENVIRONMENT_SET_AUDIO_CALLBACK");
    auto ptr = (retro_audio_callback *)data;
    ptr->callback = nullptr;
    ptr->set_state = nullptr;
    return false;
  }
  case RETRO_ENVIRONMENT_GET_RUMBLE_INTERFACE: {
    this->environmentCalls.push_back("RETRO_ENVIRONMENT_GET_RUMBLE_INTERFACE");
    auto ptr = (retro_rumble_interface *)data;
    ptr->set_rumble_state = [](unsigned port, enum retro_rumble_effect effect,
                               uint16_t strength) {
      printf("Calling rumble callback\n");
      return true;
    };
    return true;
  }
  case RETRO_ENVIRONMENT_GET_INPUT_DEVICE_CAPABILITIES: {
    this->environmentCalls.push_back(
        "RETRO_ENVIRONMENT_GET_INPUT_DEVICE_CAPABILITIES");
    auto ptr = (uint64_t *)data;
    //* Gets a bitmask telling which device type are expected to be
    // * handled properly in a call to retro_input_state_t.
    // * Devices which are not handled or recognized always return
    // * 0 in retro_input_state_t.
    // * Example bitmask: caps = (1 << RETRO_DEVICE_JOYPAD) | (1 <<
    // RETRO_DEVICE_ANALOG).

    *ptr = (1 << RETRO_DEVICE_JOYPAD) | (1 << RETRO_DEVICE_ANALOG);
    return false;
  }
  case RETRO_ENVIRONMENT_GET_SENSOR_INTERFACE: {
    this->environmentCalls.push_back("RETRO_ENVIRONMENT_GET_SENSOR_INTERFACE");
    auto ptr = (retro_sensor_interface *)data;
    ptr->set_sensor_state = nullptr;
    ptr->get_sensor_input = nullptr;
    return false;
  }
  case RETRO_ENVIRONMENT_GET_CAMERA_INTERFACE: {
    this->environmentCalls.push_back("RETRO_ENVIRONMENT_GET_CAMERA_INTERFACE");
    // todo: actually support camera?
    auto ptr = (retro_camera_callback *)data;
    ptr->start = []() {
      printf("Here's where I WOULD start the camera driver\n");
      return false;
    };
    ptr->stop = []() {
      printf("Here's where I WOULD stop the camera driver\n");
    };
    return true;
  }
  case RETRO_ENVIRONMENT_GET_LOG_INTERFACE: {
    this->environmentCalls.push_back("RETRO_ENVIRONMENT_GET_LOG_INTERFACE");
    auto ptr = (retro_log_callback *)data;
    ptr->log = log;
    return true;
  }
  case RETRO_ENVIRONMENT_GET_PERF_INTERFACE: {
    this->environmentCalls.push_back("RETRO_ENVIRONMENT_GET_PERF_INTERFACE");
    auto ptr = (retro_perf_callback *)data;
    // Return current time microseconds (unix epoch?)
    ptr->get_time_usec = []() {
      printf("Getting time usec");
      return retro_time_t(0);
    };
    // Returns a bit-mask of detected CPU features (RETRO_SIMD_*)
    ptr->get_cpu_features = []() {
      uint64_t cpu = 0;
      if (SDL_HasAVX()) {
        cpu |= RETRO_SIMD_AVX;
      }
      if (SDL_HasAVX2()) {
        cpu |= RETRO_SIMD_AVX2;
      }
      if (SDL_HasMMX()) {
        cpu |= RETRO_SIMD_MMX;
      }
      if (SDL_HasSSE()) {
        cpu |= RETRO_SIMD_SSE;
      }
      if (SDL_HasSSE2()) {
        cpu |= RETRO_SIMD_SSE2;
      }
      if (SDL_HasSSE3()) {
        cpu |= RETRO_SIMD_SSE3;
      }
      if (SDL_HasSSE41()) {
        cpu |= RETRO_SIMD_SSE4;
      }
      if (SDL_HasSSE42()) {
        cpu |= RETRO_SIMD_SSE42;
      }
      return cpu;
    };
    /* A simple counter. Usually nanoseconds, but can also be CPU cycles.
     * Can be used directly if desired (when creating a more sophisticated
     * performance counter system).
     * */
    ptr->get_perf_counter = []() {
      printf("Getting performance counter");
      return retro_perf_tick_t(0);
    };

    ptr->perf_register = [](retro_perf_counter *counter) {
      printf("Registering counter: %s\n", counter->ident);
    };

    ptr->perf_start = [](retro_perf_counter *counter) {
      printf("Starting counter: %s\n", counter->ident);
    };

    ptr->perf_stop = [](retro_perf_counter *counter) {
      printf("Stopping counter: %s\n", counter->ident);
    };

    /* Asks frontend to log and/or display the state of performance
     * counters. Performance counters can always be poked into manually as
     * well.
     */
    ptr->perf_log = []() { printf("Logging performance counters\n"); };

    return false;
  }
  case RETRO_ENVIRONMENT_GET_LOCATION_INTERFACE: {
    this->environmentCalls.push_back(
        "RETRO_ENVIRONMENT_GET_LOCATION_INTERFACE");
    auto ptr = (retro_location_callback *)data;
    ptr->start = nullptr;
    ptr->stop = nullptr;
    ptr->get_position = nullptr;
    ptr->set_interval = nullptr;
    ptr->initialized = nullptr;
    ptr->deinitialized = nullptr;
    return false;
  }
  case RETRO_ENVIRONMENT_GET_CORE_ASSETS_DIRECTORY: {
    this->environmentCalls.push_back(
        "RETRO_ENVIRONMENT_GET_CORE_ASSETS_DIRECTORY");
    auto ptr = (const char **)data;
    *ptr = &this->coreAssetsDirectory[0];
    return true;
  }
  case RETRO_ENVIRONMENT_GET_SAVE_DIRECTORY: {
    this->environmentCalls.push_back("RETRO_ENVIRONMENT_GET_SAVE_DIRECTORY");
    auto ptr = (const char **)data;
    *ptr = &this->saveDirectory[0]; // TODO
    return true;
  }
  case RETRO_ENVIRONMENT_SET_SYSTEM_AV_INFO: {
    this->environmentCalls.emplace_back("RETRO_ENVIRONMENT_SET_SYSTEM_AV_INFO");
    videoReceiver->set_system_av_info((retro_system_av_info *)data);
    //    this->video->setGameGeometry(&this->retroSystemAVInfo->geometry);
    return true;
  }
  case RETRO_ENVIRONMENT_SET_PROC_ADDRESS_CALLBACK:
    this->environmentCalls.push_back(
        "RETRO_ENVIRONMENT_SET_PROC_ADDRESS_CALLBACK");
    break;
  case RETRO_ENVIRONMENT_SET_SUBSYSTEM_INFO: {
    this->environmentCalls.push_back("RETRO_ENVIRONMENT_SET_SUBSYSTEM_INFO");
    auto ptr = (retro_subsystem_info *)data;
    for (int i = 0; i < 100; ++i) {
      auto ssInfo = ptr[i];
      if (ssInfo.desc == nullptr) {
        break;
      }

      this->subsystemInfo.push_back(ssInfo);
      if (i == 100) {
        this->recordPotentialAPIViolation("Over 100 subsystems");
      }
    }
    return true;
  }
  case RETRO_ENVIRONMENT_SET_CONTROLLER_INFO: {
    this->environmentCalls.push_back("RETRO_ENVIRONMENT_SET_CONTROLLER_INFO");
    auto ptr = (retro_controller_info *)data;
    for (unsigned i = 0; i < ptr->num_types; ++i) {
      auto info = ptr->types[i];
      if (info.desc == nullptr) {
        break;
      }

      this->controllerInfo.push_back(info);
      if (i == 100) {
        this->recordPotentialAPIViolation("Over 100 controller infos");
      }
    }
    return true;
  }
  case RETRO_ENVIRONMENT_SET_MEMORY_MAPS: {
    this->environmentCalls.push_back("RETRO_ENVIRONMENT_SET_MEMORY_MAPS");
    auto ptr = (retro_memory_map *)data;
    for (unsigned i = 0; i < ptr->num_descriptors; ++i) {
      if (ptr->descriptors[i].ptr == nullptr) {
        break;
      }
      this->memoryMaps.push_back(ptr->descriptors[i]);
    }
    return true;
  }
  case RETRO_ENVIRONMENT_SET_GEOMETRY: {
    this->environmentCalls.push_back("RETRO_ENVIRONMENT_SET_GEOMETRY");
    this->retroSystemAVInfo->geometry = *(retro_game_geometry *)data;
    //    this->video->setGameGeometry(&this->retroSystemAVInfo->geometry);
    return true;
  }
  case RETRO_ENVIRONMENT_GET_USERNAME: {
    this->environmentCalls.push_back("RETRO_ENVIRONMENT_GET_USERNAME");
    auto ptr = (const char **)data;
    *ptr = &this->username[0];
    return true;
  }
  case RETRO_ENVIRONMENT_GET_LANGUAGE: {
    this->environmentCalls.push_back("RETRO_ENVIRONMENT_GET_LANGUAGE");
    // TODO: Set by user
    auto ptr = (retro_language *)data;
    *ptr = RETRO_LANGUAGE_ENGLISH;
    return true;
  }
  case RETRO_ENVIRONMENT_GET_CURRENT_SOFTWARE_FRAMEBUFFER:
    this->environmentCalls.push_back(
        "RETRO_ENVIRONMENT_GET_CURRENT_SOFTWARE_FRAMEBUFFER");
    break;
  case RETRO_ENVIRONMENT_GET_HW_RENDER_INTERFACE: {
    this->environmentCalls.push_back(
        "RETRO_ENVIRONMENT_GET_HW_RENDER_INTERFACE");
    auto ptr = (retro_hw_render_interface *)data;
    ptr->interface_type = RETRO_HW_RENDER_INTERFACE_DUMMY;
    ptr->interface_version = 0;
  }
  case RETRO_ENVIRONMENT_SET_SUPPORT_ACHIEVEMENTS: {
    this->environmentCalls.push_back(
        "RETRO_ENVIRONMENT_SET_SUPPORT_ACHIEVEMENTS");
    this->supportsAchievements = *(bool *)data;
    return true;
  }
  case RETRO_ENVIRONMENT_SET_HW_RENDER_CONTEXT_NEGOTIATION_INTERFACE:
    this->environmentCalls.push_back(
        "RETRO_ENVIRONMENT_SET_HW_RENDER_CONTEXT_NEGOTIATION_INTERFACE");
    break;
  case RETRO_ENVIRONMENT_SET_SERIALIZATION_QUIRKS:
    this->environmentCalls.push_back(
        "RETRO_ENVIRONMENT_SET_SERIALIZATION_QUIRKS");
    break;
  case RETRO_ENVIRONMENT_SET_HW_SHARED_CONTEXT:
    this->environmentCalls.push_back("RETRO_ENVIRONMENT_SET_HW_SHARED_CONTEXT");
    return true;
  case RETRO_ENVIRONMENT_GET_VFS_INTERFACE: {
    this->environmentCalls.push_back("RETRO_ENVIRONMENT_GET_VFS_INTERFACE");
    // TODO: Do something here to ensure this was called before we give the
    // core any paths
    auto ptr = (retro_vfs_interface_info *)data;
    printf("Required VFS interface version: %d\n",
           ptr->required_interface_version);
    ptr->iface = nullptr;
    return true;
  }
  case RETRO_ENVIRONMENT_GET_LED_INTERFACE: {
    this->environmentCalls.push_back("RETRO_ENVIRONMENT_GET_LED_INTERFACE");
    auto ptr = (retro_led_interface *)data;
    ptr->set_led_state = [](int led, int state) {
      printf("Setting LED %d to state %d\n", led, state);
    };
    return true;
  }
  case RETRO_ENVIRONMENT_GET_AUDIO_VIDEO_ENABLE: {
    this->environmentCalls.push_back(
        "RETRO_ENVIRONMENT_GET_AUDIO_VIDEO_ENABLE");
    int *value = (int *)data;
    *value = 1 << 0 | 1 << 1;
    return true;
  }
  case RETRO_ENVIRONMENT_GET_MIDI_INTERFACE:
    this->environmentCalls.push_back("RETRO_ENVIRONMENT_GET_MIDI_INTERFACE");
    break;
  case RETRO_ENVIRONMENT_GET_FASTFORWARDING: {
    this->environmentCalls.push_back("RETRO_ENVIRONMENT_GET_FASTFORWARDING");
    auto ptr = (bool *)data;
    *ptr = this->fastforwarding;
    return true;
  }
  case RETRO_ENVIRONMENT_GET_TARGET_REFRESH_RATE:
    this->environmentCalls.push_back(
        "RETRO_ENVIRONMENT_GET_TARGET_REFRESH_RATE");
    break;
  case RETRO_ENVIRONMENT_GET_INPUT_BITMASKS:
    this->environmentCalls.push_back("RETRO_ENVIRONMENT_GET_INPUT_BITMASKS");
    break;
  case RETRO_ENVIRONMENT_GET_CORE_OPTIONS_VERSION: {
    this->environmentCalls.push_back(
        "RETRO_ENVIRONMENT_GET_CORE_OPTIONS_VERSION");
    // TODO: Set this behind some user-settable flag?
    auto ptr = (unsigned *)data;
    *ptr = 2;
    return true;
  }
  case RETRO_ENVIRONMENT_SET_CORE_OPTIONS: {
    this->environmentCalls.push_back("RETRO_ENVIRONMENT_SET_CORE_OPTIONS");
    auto ptr = (retro_core_option_definition **)data;
    // TODO sane default
    for (int i = 0; i < 200; ++i) {
      auto opt = *ptr[i];
      printf("OPTION KEY: %s\n", opt.key);
      if (opt.key == nullptr) {
        break;
      }

      // TODO: pointer?
      CoreOption coreOption(opt);
      this->options.push_back(coreOption);
    }
    return true;
  }
  case RETRO_ENVIRONMENT_SET_CORE_OPTIONS_INTL: {
    this->environmentCalls.push_back("RETRO_ENVIRONMENT_SET_CORE_OPTIONS_INTL");
    auto ptr = (retro_core_options_intl *)data;
    // TODO sane default
    for (int i = 0; i < 200; ++i) {
      auto opt = ptr->us[i];
      if (opt.key == nullptr) {
        break;
      }

      CoreOption coreOption(opt);
      this->options.push_back(coreOption);
    }
    return true;
  }
  case RETRO_ENVIRONMENT_SET_CORE_OPTIONS_DISPLAY: {
    this->environmentCalls.push_back(
        "RETRO_ENVIRONMENT_SET_CORE_OPTIONS_DISPLAY");
    auto ptr = (retro_core_option_display *)data;
    for (auto opt : this->options) {
      if (strcmp(ptr->key, opt.key) == 0) {
        opt.displayToUser = ptr->visible;
        return true;
      }
    }
    return false;
  }
  case RETRO_ENVIRONMENT_GET_PREFERRED_HW_RENDER:
    this->environmentCalls.push_back(
        "RETRO_ENVIRONMENT_GET_PREFERRED_HW_RENDER");
    *(unsigned *)data = RETRO_HW_CONTEXT_OPENGL;
    return true;
  case RETRO_ENVIRONMENT_GET_DISK_CONTROL_INTERFACE_VERSION:
    this->environmentCalls.push_back(
        "RETRO_ENVIRONMENT_GET_DISK_CONTROL_INTERFACE_VERSION");
    break;
  case RETRO_ENVIRONMENT_SET_DISK_CONTROL_EXT_INTERFACE:
    this->environmentCalls.push_back(
        "RETRO_ENVIRONMENT_SET_DISK_CONTROL_EXT_INTERFACE");
    break;
  case RETRO_ENVIRONMENT_GET_MESSAGE_INTERFACE_VERSION:
    this->environmentCalls.push_back(
        "RETRO_ENVIRONMENT_GET_MESSAGE_INTERFACE_VERSION");
    break;
  case RETRO_ENVIRONMENT_SET_MESSAGE_EXT:
    this->environmentCalls.push_back("RETRO_ENVIRONMENT_SET_MESSAGE_EXT");
    break;
  case RETRO_ENVIRONMENT_GET_INPUT_MAX_USERS:
    this->environmentCalls.push_back("RETRO_ENVIRONMENT_GET_INPUT_MAX_USERS");
    break;
  case RETRO_ENVIRONMENT_SET_AUDIO_BUFFER_STATUS_CALLBACK:
    this->environmentCalls.push_back(
        "RETRO_ENVIRONMENT_SET_AUDIO_BUFFER_STATUS_CALLBACK");
    break;
  case RETRO_ENVIRONMENT_SET_MINIMUM_AUDIO_LATENCY:
    this->environmentCalls.push_back(
        "RETRO_ENVIRONMENT_SET_MINIMUM_AUDIO_LATENCY");
    break;
  case RETRO_ENVIRONMENT_SET_FASTFORWARDING_OVERRIDE:
    this->environmentCalls.push_back(
        "RETRO_ENVIRONMENT_SET_FASTFORWARDING_OVERRIDE");
    break;
  case RETRO_ENVIRONMENT_SET_CONTENT_INFO_OVERRIDE:
    this->environmentCalls.push_back(
        "RETRO_ENVIRONMENT_SET_CONTENT_INFO_OVERRIDE");
    break;
  case RETRO_ENVIRONMENT_GET_GAME_INFO_EXT:
    this->environmentCalls.push_back("RETRO_ENVIRONMENT_GET_GAME_INFO_EXT");
    break;
  case RETRO_ENVIRONMENT_SET_CORE_OPTIONS_V2: {
    this->environmentCalls.push_back("RETRO_ENVIRONMENT_SET_CORE_OPTIONS_V2");
    auto ptr = (retro_core_options_v2 *)data;
    for (int i = 0; i < 100; ++i) {
      auto opt = ptr->categories[i];
      if (opt.key == nullptr) {
        break;
      }
    }
    for (int i = 0; i < 200; ++i) {
      auto opt = ptr->definitions[i];
      if (opt.key == nullptr) {
        break;
      }

      CoreOption coreOption(opt);
      this->options.push_back(coreOption);
    }
    return true;
  }
  case RETRO_ENVIRONMENT_SET_CORE_OPTIONS_V2_INTL: {
    this->environmentCalls.push_back(
        "RETRO_ENVIRONMENT_SET_CORE_OPTIONS_V2_INTL");
    // TODO
    auto ptr = (retro_core_options_v2_intl *)data;
    for (int i = 0; i < 100; ++i) {
      auto opt = ptr->us->categories[i];
      if (opt.key == nullptr) {
        break;
      }
    }
    for (int i = 0; i < 200; ++i) {
      auto opt = ptr->us->definitions[i];
      if (opt.key == nullptr) {
        break;
      }

      CoreOption coreOption(opt);
      this->options.push_back(coreOption);
    }
    return true;
  }
  case RETRO_ENVIRONMENT_SET_CORE_OPTIONS_UPDATE_DISPLAY_CALLBACK: {
    this->environmentCalls.push_back(
        "RETRO_ENVIRONMENT_SET_CORE_OPTIONS_UPDATE_DISPLAY_CALLBACK");
    auto ptr = (retro_core_options_update_display_callback *)data;
    ptr->callback = []() {
      return true; // TODO I think I actually need to store the callback
                   // instead lol
    };
    return true;
  }
  case RETRO_ENVIRONMENT_SET_VARIABLE: {
    this->environmentCalls.push_back("RETRO_ENVIRONMENT_SET_VARIABLE");
    auto ptr = (retro_variable *)data;
    if (ptr == nullptr) {
      return true;
    }

    for (auto opt : this->options) {
      if (strcmp(opt.key, ptr->key) == 0) {
        for (auto v : opt.values) {
          if (strcmp(ptr->value, v.value) == 0) {
            opt.currentValue = ptr->value;
            return true;
          }
          this->recordPotentialAPIViolation(
              "SET_VARIABLE with unknown value for key TODO");
        }
        // TODO: Make sure value is one of the allowed strings
      }
    }

    return true;
  }
  case RETRO_ENVIRONMENT_GET_THROTTLE_STATE: {
    this->environmentCalls.push_back("RETRO_ENVIRONMENT_GET_THROTTLE_STATE");
    auto ptr = (retro_throttle_state *)data;
    /* During normal operation. Rate will be equal to the core's internal
     * FPS.
     */
#define RETRO_THROTTLE_NONE 0

    /* While paused or stepping single frames. Rate will be 0. */
#define RETRO_THROTTLE_FRAME_STEPPING 1

    /* During fast forwarding.
     * Rate will be 0 if not specifically limited to a maximum speed. */
#define RETRO_THROTTLE_FAST_FORWARD 2

    /* During slow motion. Rate will be less than the core's internal FPS.
     */
#define RETRO_THROTTLE_SLOW_MOTION 3

    /* While rewinding recorded save states. Rate can vary depending on the
     * rewind speed or be 0 if the frontend is not aiming for a specific
     * rate.
     */
#define RETRO_THROTTLE_REWINDING 4

    /* While vsync is active in the video driver and the target refresh
     * rate is lower than the core's internal FPS. Rate is the target
     * refresh rate. */
#define RETRO_THROTTLE_VSYNC 5

    /* When the frontend does not throttle in any way. Rate will be 0.
     * An example could be if no vsync or audio output is active. */
#define RETRO_THROTTLE_UNBLOCKED 6
    ptr->mode = 0;
    ptr->rate = 0.0;
    return false;
  }
  case RETRO_ENVIRONMENT_GET_SAVESTATE_CONTEXT: {
    this->environmentCalls.push_back("RETRO_ENVIRONMENT_GET_SAVESTATE_CONTEXT");
    auto ptr = (retro_savestate_context *)data;
    *ptr = RETRO_SAVESTATE_CONTEXT_NORMAL;
    return true;
  }
  case RETRO_ENVIRONMENT_GET_HW_RENDER_CONTEXT_NEGOTIATION_INTERFACE_SUPPORT:
    this->environmentCalls.push_back("RETRO_ENVIRONMENT_GET_HW_RENDER_CONTEXT_"
                                     "NEGOTIATION_INTERFACE_SUPPORT");
    break;
  case RETRO_ENVIRONMENT_GET_JIT_CAPABLE: {
    this->environmentCalls.push_back("RETRO_ENVIRONMENT_GET_JIT_CAPABLE");
    auto ptr = (bool *)data;
    *ptr = true; // TODO
    return true;
  }
  case RETRO_ENVIRONMENT_GET_MICROPHONE_INTERFACE: {
    this->environmentCalls.push_back(
        "RETRO_ENVIRONMENT_GET_MICROPHONE_INTERFACE");
    auto ptr = (retro_microphone_interface *)data;
    ptr->interface_version = 0;
    return false;
  }
  case RETRO_ENVIRONMENT_SET_NETPACKET_INTERFACE:
    this->environmentCalls.push_back(
        "RETRO_ENVIRONMENT_SET_NETPACKET_INTERFACE");
    break;
  case RETRO_ENVIRONMENT_GET_DEVICE_POWER: {
    this->environmentCalls.push_back("RETRO_ENVIRONMENT_GET_DEVICE_POWER");
    //                auto ptr = (retro_device_power *) softwareBufData;
    return false;
  }
  default:
    printf("Unimplemented env command: %d\n", cmd);
    this->environmentCalls.push_back("UNIMPLEMENTED");
  }
  return false;
}

template <typename T> static T loadRetroFunc(void *dll, const char *name) {
  // TODO error checking
  auto result = reinterpret_cast<T>(SDL_LoadFunction(dll, name));
  if (result == nullptr) {
    std::cout << SDL_GetError() << std::endl;
  }
  return result;
}

//    std::basic_string<char> Core::dumpJson() {
//        json j;
////        j["rotation"] = this->rotation;
////        j["overscan"] = this->useOverscan;
////        j["can_dupe_frames"] = this->canDupeFrames;
//        // set message
//        j["should_shutdown"] = this->shutdown;
//        j["performance_level"] = this->performanceLevel;
//        j["system_directory"] = this->systemDirectory;
////        j["pixel_format"] = *this->pixelFormat;
//        j["supports_no_game"] = this->canRunWithNoGame;
////        j["libretro_path"] = this->libretroPath;
////        j["core_assets_directory"] = this->coreAssetsDirectory;
////        j["save_directory"] = this->saveDirectory;
//
//        json opts = json::array();
//        for (auto o: this->options) {
//            opts.push_back(o.dumpJson());
//        }
//        j["options"] = opts;
//
//        json inDesc = json::array();
//        for (auto i: this->inputDescriptors) {
//            json in;
//            in["id"] = i.id;
//            in["index"] = i.index;
//            in["device"] = i.device;
//            in["description"] = i.description;
//            in["port"] = i.port;
//            inDesc.push_back(in);
//        }
//
//        j["input_descriptors"] = inDesc;
//
//        json subsys = json::array();
//        for (auto sub: this->subsystemInfo) {
//            json ssInfo;
//            ssInfo["id"] = sub.id;
//            ssInfo["description"] = sub.desc;
//            ssInfo["identifier"] = sub.ident;
//            ssInfo["num_roms"] = sub.num_roms;
//            // TODO: ROMS
//
//            subsys.push_back(ssInfo);
//        }
//
//        j["subsystem_info"] = subsys;
//
////        if (this->hardwareRenderCallback) {
////            json hwRender;
////            hwRender["context_type"] =
/// this->hardwareRenderCallback->context_type; /            hwRender["depth"]
/// = this->hardwareRenderCallback->depth; /            hwRender["stencil"] =
/// this->hardwareRenderCallback->stencil; / hwRender["bottom_left_origin"] =
/// this->hardwareRenderCallback->bottom_left_origin; /
/// hwRender["version_major"] = this->hardwareRenderCallback->version_major; /
/// hwRender["version_minor"] = this->hardwareRenderCallback->version_minor; /
/// hwRender["cache_context"] = this->hardwareRenderCallback->cache_context; /
/// hwRender["debug_context"] = this->hardwareRenderCallback->debug_context;
////
////            j["hw_render_callback"] = hwRender;
////        }
//
//        json memMaps = json::array();
//        for (auto m: this->memoryMaps) {
//            json map;
//            map["flags"] = m.flags;
//            if (m.ptr != nullptr) {
//                map["ptr"] = (uintptr_t) m.ptr;
//            }
//            map["offset"] = m.offset;
//            map["start"] = m.start;
//            map["select"] = m.select;
//            map["disconnect"] = m.disconnect;
//            map["len"] = m.len;
//            if (m.addrspace != nullptr) {
//                map["addrspace"] = m.addrspace;
//            }
//
//            memMaps.push_back(map);
//        }
//
//        j["memory_descriptors"] = memMaps;
//
//        json envCalls = json::array();
//        for (auto e: this->environmentCalls) {
//            envCalls.push_back(e);
//        }
//
//        j["environment_calls"] = envCalls;
//
//        return j.dump();
//    }

Core::Core(const std::string &libPath) {
  this->dll = SDL_LoadObject(libPath.c_str());
  if (this->dll == nullptr) {
    // Check error
  }

  this->symRetroInit = loadRetroFunc<void (*)()>(this->dll, "retro_init");
  this->symRetroDeinit = loadRetroFunc<void (*)()>(this->dll, "retro_deinit");

  this->symRetroApiVersion =
      loadRetroFunc<unsigned int (*)()>(this->dll, "retro_api_version");
  this->symRetroGetSystemInfo = loadRetroFunc<void (*)(retro_system_info *)>(
      this->dll, "retro_get_system_info");
  this->symRetroGetSystemAVInfo =
      loadRetroFunc<void (*)(retro_system_av_info *)>(
          this->dll, "retro_get_system_av_info");
  this->symRetroSetControllerPortDevice =
      loadRetroFunc<void (*)(unsigned int, unsigned int)>(
          this->dll, "retro_set_controller_port_device");

  this->symRetroReset = loadRetroFunc<void (*)()>(this->dll, "retro_reset");
  this->symRetroRun = loadRetroFunc<void (*)()>(this->dll, "retro_run");
  this->symRetroSerializeSize =
      loadRetroFunc<size_t (*)()>(this->dll, "retro_serialize_size");
  this->symRetroSerialize =
      loadRetroFunc<bool (*)(void *, size_t)>(this->dll, "retro_serialize");
  this->symRetroUnserialize = loadRetroFunc<bool (*)(const void *, size_t)>(
      this->dll, "retro_unserialize");
  this->symRetroCheatReset =
      loadRetroFunc<void (*)()>(this->dll, "retro_cheat_reset");
  this->symRetroCheatSet =
      loadRetroFunc<void (*)(unsigned, bool, const char *)>(this->dll,
                                                            "retro_cheat_set");
  this->symRetroLoadGame = loadRetroFunc<bool (*)(const retro_game_info *)>(
      this->dll, "retro_load_game");
  this->symRetroLoadGameSpecial =
      loadRetroFunc<bool (*)(unsigned int, const retro_game_info *, size_t)>(
          this->dll, "retro_load_game_special");
  this->symRetroUnloadGame =
      loadRetroFunc<void (*)()>(this->dll, "retro_unload_game");
  this->symRetroGetRegion =
      loadRetroFunc<unsigned int (*)()>(this->dll, "retro_get_region");
  this->symRetroGetMemoryData = loadRetroFunc<void *(*)(unsigned int)>(
      this->dll, "retro_get_memory_data");
  this->symRetroGetMemoryDataSize = loadRetroFunc<size_t (*)(unsigned int)>(
      this->dll, "retro_get_memory_size");

  this->retroSystemInfo = new retro_system_info;
  this->retroSystemAVInfo = new retro_system_av_info;

  //  this->video = new Video(gfxDriver);

  currentCore = this; // todo prob different namespace

  // The next several methods load the callback symbols from the library and
  // set them to our methods defined above. Since we never change those
  // callbacks, we don't need to store the symbols.
  loadRetroFunc<RetroSetEnvironment>(dll, "retro_set_environment")(envCallback);
  loadRetroFunc<RetroSetVideoRefresh>(dll,
                                      "retro_set_video_refresh")(videoCallback);
  loadRetroFunc<RetroSetAudioSample>(dll, "retro_set_audio_sample")(
      [](int16_t left, int16_t right) {});

  auto processAudioLambda = [](const int16_t *data, size_t frames) -> size_t {
    auto core = currentCore;
    if (core == nullptr) {
      printf("core was null in libretro audio callback\n");
      return frames;
    }

    SDL_QueueAudio(core->audioReceiver->get_audio_device(), data, frames * 4);

    return frames;
  };

  loadRetroFunc<RetroSetAudioSampleBatch>(dll, "retro_set_audio_sample_batch")(
      processAudioLambda);
  loadRetroFunc<RetroInputPoll>(dll, "retro_set_input_poll")([]() {});
  loadRetroFunc<RetroInputState>(dll,
                                 "retro_set_input_state")(inputStateCallback);

  //  symRetroSetControllerPortDevice(0, RETRO_DEVICE_ANALOG);
}

Core::~Core() {
  SDL_UnloadObject(dll);
  // close DL handle
  // need to close symbol handles or free their memory?
  delete this->retroSystemInfo;
  delete this->retroSystemAVInfo;
  //  delete this->video;
}

bool Core::loadGame(Game *game) {
  retro_game_info info{};
  info.path = game->getPath().c_str();
  info.data = game->getData();
  info.size = game->getSize();
  info.meta = "";
  // TODO: meta?
  auto result = this->symRetroLoadGame(&info);

  this->symRetroGetSystemInfo(this->retroSystemInfo);
  this->symRetroGetSystemAVInfo(this->retroSystemAVInfo);
  videoReceiver->set_system_av_info(this->retroSystemAVInfo);
  //  this->video->setGameGeometry(&this->retroSystemAVInfo->geometry);
  printf("New Audio Sample Rate: %f \n", retroSystemAVInfo->timing.sample_rate);
  audioReceiver->initialize(retroSystemAVInfo->timing.sample_rate);
  return result;
}

void Core::init() { symRetroInit(); }

void Core::deinit() { this->symRetroDeinit(); }

void Core::reset() { this->symRetroReset(); }

void Core::run(double deltaTime) { this->symRetroRun(); }

void Core::setSystemDirectory(string frontendSystemDirectory) {
  this->systemDirectory = frontendSystemDirectory;
}

void Core::setSaveDirectory(string frontendSaveDirectory) {
  this->saveDirectory = frontendSaveDirectory;
}

void Core::recordPotentialAPIViolation(const std::string &msg) {
  printf("Potential API violation: %s\n", msg.c_str());
}

std::vector<char> Core::getMemoryData(MemoryType memType) {
  auto size = symRetroGetMemoryDataSize((unsigned)memType);
  auto ptr = symRetroGetMemoryData((unsigned)memType);

  auto end = ((char *)ptr) + size;

  vector<char> memData((char *)ptr, end);
  return memData;
}

void Core::writeMemoryData(MemoryType memType, char *data) {
  auto size = symRetroGetMemoryDataSize((unsigned)memType);
  auto ptr = symRetroGetMemoryData((unsigned)memType);

  //  if (data.size() != size) {
  //    printf("um sizes don't match. data: %zu, size: %zu\n", data.size(),
  //    size);
  //  }

  memcpy((byte *)ptr, data, size);
}

void Core::set_video_receiver(IVideoDataReceiver *receiver) {
  videoReceiver = receiver;
}

<<<<<<< HEAD
void Core::setRetropadProvider(IRetropadProvider *provider) {
  m_retropadProvider = provider;
}

IRetropadProvider *Core::getRetropadProvider() { return m_retropadProvider; }

=======
  void Core::set_audio_receiver(CoreAudioDataReceiver *receiver) {
  audioReceiver = receiver;
}

>>>>>>> 94b6de5a
} // namespace libretro<|MERGE_RESOLUTION|>--- conflicted
+++ resolved
@@ -7,10 +7,7 @@
 #include "retropad.hpp"
 #include <cstdarg>
 
-<<<<<<< HEAD
-=======
 #include "../audio_manager.hpp"
->>>>>>> 94b6de5a
 // #include "nlohmann/json.hpp"
 
 // using json = nlohmann::json;
@@ -1047,17 +1044,14 @@
   videoReceiver = receiver;
 }
 
-<<<<<<< HEAD
 void Core::setRetropadProvider(IRetropadProvider *provider) {
   m_retropadProvider = provider;
 }
 
 IRetropadProvider *Core::getRetropadProvider() { return m_retropadProvider; }
 
-=======
-  void Core::set_audio_receiver(CoreAudioDataReceiver *receiver) {
+void Core::set_audio_receiver(CoreAudioDataReceiver *receiver) {
   audioReceiver = receiver;
 }
 
->>>>>>> 94b6de5a
 } // namespace libretro